--- conflicted
+++ resolved
@@ -67,11 +67,7 @@
             if (not gtdb_domain or gtdb_domain == 'd__') and ncbi_taxonomy:
                 ncbi_domain = ncbi_taxonomy.split(';')[0]
                 if ncbi_domain != 'd__':
-<<<<<<< HEAD
                     update_count += 1
-=======
-                    print genome_id, ncbi_domain
->>>>>>> 4c5941a1
                     temp_file.write('%s\t%s\n' % (genome_id, ncbi_domain))
                 else:
                     print '[WARNING] NCBI genome has no GTDB domain or valid NCBI taxonomy: %s' % genome_id
