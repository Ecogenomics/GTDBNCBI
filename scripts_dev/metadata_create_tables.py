<<<<<<< HEAD
#!/usr/bin/env python

###############################################################################
#                                                                             #
#    This program is free software: you can redistribute it and/or modify     #
#    it under the terms of the GNU General Public License as published by     #
#    the Free Software Foundation, either version 3 of the License, or        #
#    (at your option) any later version.                                      #
#                                                                             #
#    This program is distributed in the hope that it will be useful,          #
#    but WITHOUT ANY WARRANTY; without even the implied warranty of           #
#    MERCHANTABILITY or FITNESS FOR A PARTICULAR PURPOSE.  See the            #
#    GNU General Public License for more details.                             #
#                                                                             #
#    You should have received a copy of the GNU General Public License        #
#    along with this program. If not, see <http://www.gnu.org/licenses/>.     #
#                                                                             #
###############################################################################

__prog_name__ = 'metadata_create_tables.py'
__prog_desc__ = 'Create metadata tables for all NCBI and user genomes.'

__author__ = 'Donovan Parks'
__copyright__ = 'Copyright 2015'
__credits__ = ['Donovan Parks']
__license__ = 'GPL3'
__version__ = '0.0.1'
__maintainer__ = 'Donovan Parks'
__email__ = 'donovan.parks@gmail.com'
__status__ = 'Development'

import os
import sys
import ntpath
import argparse
from collections import defaultdict
from biolib.seq_io import read_fasta


class MetadataTable(object):
    """Create metadata table for all NCBI and user genomes.

    This script assumes the scripts metadata_generate.py
    and ssu.py have been run in order to create the
    required metadata. Four tables are generated which
    specific nucleotide derived, gene derived, and SSU
    derived metadata.
    """

    def __init__(self):
        self.metadata_nt_file = 'metadata.genome_nt.tsv'
        self.metadata_gene_file = 'metadata.genome_gene.tsv'
        self.ssu_gg_taxonomy_file = os.path.join('ssu_gg', 'ssu.taxonomy.tsv')
        self.ssu_gg_fna_file = os.path.join('ssu_gg', 'ssu.fna')
        self.ssu_silva_taxonomy_file = os.path.join('rna_silva', 'ssu.taxonomy.tsv')
        self.ssu_silva_fna_file = os.path.join('rna_silva', 'ssu.fna')
        self.ssu_silva_summary_file = os.path.join('rna_silva', 'ssu.hmm_summary.tsv')
        self.lsu_silva_taxonomy_file = os.path.join('rna_silva', 'lsu_23S.taxonomy.tsv')
        self.lsu_silva_fna_file = os.path.join('rna_silva', 'lsu_23S.fna')
        self.lsu_silva_summary_file = os.path.join('rna_silva', 'lsu_23S.hmm_summary.tsv')

        self.write_nt_header = True
        self.write_gene_header = True
        self.taxonomy_headers = set()

    def _parse_nt(self, genome_id, metadata_nt_file, fout):
        """Parse metadata file with information derived from nucleotide sequences."""

        if not os.path.exists(metadata_nt_file):
            return

        if self.write_nt_header:
            self.write_nt_header = False

            fout.write('genome_id')
            for line in open(metadata_nt_file):
                line_split = line.split('\t')
                fout.write('\t' + line_split[0].strip())
            fout.write('\n')

        fout.write(genome_id)
        for line in open(metadata_nt_file):
            line_split = line.split('\t')
            fout.write('\t' + line_split[1].strip())
        fout.write('\n')

    def _parse_gene(self, genome_id, metadata_gene_file, fout):
        """Parse metadata file with information derived from called genes."""

        if not os.path.exists(metadata_gene_file):
            return

        if self.write_gene_header:
            self.write_gene_header = False

            fout.write('genome_id')
            for line in open(metadata_gene_file):
                line_split = line.split('\t')
                fout.write('\t' + line_split[0].strip())
            fout.write('\n')

        fout.write(genome_id)
        for line in open(metadata_gene_file):
            line_split = line.split('\t')
            fout.write('\t' + line_split[1].strip())
        fout.write('\n')

    def _parse_taxonomy_file(self, genome_id, metadata_taxonomy_file, fout, prefix, fna_file, summary_file=None):
        """Parse metadata file with taxonomic information for 16S rRNA genes.

        Parameters
        ----------
        genome_id : str
          Unique identifier of genome.
        metadata_taxonomy_file : str
          Full path to file containing 16S rRNA metadata.
        fout : file
          Output stream to populate with metadata.
        Prefix : str
          Prefix to append to metadata fields.

        Returns
        -------
        int
          Number of 16S rRNA genes identified in genome.
        """

        if not os.path.exists(metadata_taxonomy_file):
            return 0

        with open(metadata_taxonomy_file) as f:
            header_line = f.readline()  # consume header line
            if prefix not in self.taxonomy_headers:
                self.taxonomy_headers.add(prefix)

                fout.write('genome_id')
                headers = [prefix + '_' + x.strip().replace('ssu_', '') for x in header_line.split('\t')]
                fout.write('\t' + '\t'.join(headers))
                fout.write('\t{0}_sequence\t{0}_contig_len\n'.format(prefix))

            # Check the CheckM headers are consistent
            split_headers = header_line.rstrip().split("\t")
            for pos in range(0, len(split_headers)):
                header = split_headers[pos]
                if header == 'query_id':
                    query_id_pos = pos
                    break

            # Report hit to longest 16S rRNA gene. It is possible that
            # the HMMs identified a putative 16S rRNA gene, but that
            # there was no valid BLAST hit.
            longest_query_len = 0
            longest_ssu_hit_info = None
            identified_ssu_genes = 0
            for line in f:
                line_split = line.strip().split('\t')
                query_len = int(line_split[2])
                if query_len > longest_query_len:
                    longest_query_len = query_len
                    longest_ssu_hit_info = line_split
                    ssu_query_id = line_split[query_id_pos]

            if longest_ssu_hit_info:
                fout.write(genome_id)
                fout.write('\t' + '\t'.join(longest_ssu_hit_info))

                all_genes_dict = read_fasta(fna_file, False)
                sequence = all_genes_dict[ssu_query_id]
                fout.write('\t{0}'.format(sequence))
                if summary_file is not None and os.path.exists(summary_file):
                    with open(summary_file) as fsum:
                        header_line = fsum.readline()  # consume header line
                        header_list = [x.strip() for x in header_line.split('\t')]
                        idx_seq = header_list.index("Sequence length")
                        for line in fsum:
                            identified_ssu_genes += 1
                            sum_list = [x.strip() for x in line.split('\t')]
                            if sum_list[0] == ssu_query_id:
                                fout.write("\t{0}".format(sum_list[idx_seq]))

                fout.write('\n')

            return identified_ssu_genes

    def run(self, genbank_genome_dir, refseq_genome_dir, user_genome_dir, output_dir):
        """Create metadata tables."""

        fout_nt = open(os.path.join(output_dir, 'metadata_nt.tsv'), 'w')
        fout_gene = open(os.path.join(output_dir, 'metadata_gene.tsv'), 'w')
        fout_gg_taxonomy = open(os.path.join(output_dir, 'metadata_ssu_gg.tsv'), 'w')
        fout_ssu_silva_taxonomy = open(os.path.join(output_dir, 'metadata_ssu_silva.tsv'), 'w')
        fout_lsu_silva_taxonomy = open(os.path.join(output_dir, 'metadata_lsu_silva.tsv'), 'w')
        fout_ssu_silva_count = open(os.path.join(output_dir, 'metadata_ssu_silva_count.tsv'), 'w')
        fout_lsu_silva_count = open(os.path.join(output_dir, 'metadata_lsu_silva_count.tsv'), 'w')

        fout_ssu_silva_count.write('%s\t%s\n' % ('genome_id', 'ssu_count'))
        fout_lsu_silva_count.write('%s\t%s\n' % ('genome_id', 'lsu_count'))

        # generate metadata for NCBI assemblies
        # for ncbi_genome_dir in [genbank_genome_dir, refseq_genome_dir]:
        for ncbi_genome_dir in [genbank_genome_dir, refseq_genome_dir]:
            processed_assemblies = defaultdict(list)
            print 'Reading NCBI assembly directories: %s' % ncbi_genome_dir
            processed_assemblies = defaultdict(list)
            for domain in ['archaea', 'bacteria']:
                domain_dir = os.path.join(ncbi_genome_dir, domain)
                for species_dir in os.listdir(domain_dir):
                    full_species_dir = os.path.join(domain_dir, species_dir)
                    for assembly_dir in os.listdir(full_species_dir):
                        no_gc = ("GCA_000820785.2", "GCA_001059375.1", "GCA_001642695.1", "GCA_001642875.1", "GCA_001643385.1", "GCA_001643435.1", "GCA_001643455.1", "GCA_001643475.1", "GCA_001643485.1", "GCA_001643515.1", "GCA_001643535.1", "GCA_001643555.1", "GCA_001643565.1", "GCA_001643585.1", "GCA_001643615.1", "GCA_001643635.1", "GCA_001647515.1", "GCA_001649695.1", "GCA_001649735.1", "GCA_001649885.1", "GCA_001649915.1", "GCA_001655195.1", "GCA_001657295.1", "GCA_001657305.1", "GCA_001657315.1", "GCA_001657325.1", "GCA_001657375.1", "GCA_001657385.1", "GCA_001657395.1", "GCA_001657925.1", "GCA_001674955.1", "GCA_001678045.1", "GCA_001678065.1", "GCA_001683835.1", "GCA_001683845.1", "GCA_001683895.1", "GCA_001683905.1", "GCA_001683985.1", "GCA_001684155.1", "GCA_001684175.1", "GCA_001686345.1", "GCA_001686385.1", "GCA_001689405.1", "GCA_001689415.1", "GCA_001689425.1", "GCA_001689445.1", "GCA_001689485.1", "GCA_001689495.1", "GCA_001689515.1", "GCA_001689535.1", "GCA_001689565.1", "GCA_001689575.1", "GCA_001689585.1", "GCA_001689615.1", "GCA_001689645.1", "GCA_001689655.1", "GCA_001689665.1", "GCA_001689685.1", "GCA_001689725.1", "GCA_001700485.1", "GCA_001700545.1", "GCA_001701065.1", "GCA_001701075.1", "GCA_001701105.1", "GCA_001701115.1", "GCA_001701135.1", "GCA_001701165.1", "GCA_001701175.1", "GCA_001701195.1", "GCA_001701225.1", "GCA_001701235.1", "GCA_001701255.1", "GCA_001701285.1", "GCA_001701295.1", "GCA_001701305.1", "GCA_001702075.1", "GCA_001707145.1", "GCA_001707235.1", "GCA_001714685.1", "GCA_001717005.1", "GCA_001717015.1", "GCA_001717025.1", "GCA_001717035.1", "GCA_001717085.1", "GCA_001719265.1", "GCA_001719315.1", "GCA_001719375.1", "GCA_001719405.1", "GCA_001719445.1", "GCA_001719465.1", "GCA_001719545.1", "GCA_001723875.1", "GCA_001726005.1", "GCA_001726145.1", "GCA_001730645.1", "GCA_001735855.1", "GCA_001735875.1", "GCA_001735895.1", "GCA_001735915.1", "GCA_001742805.1", "GCA_001743105.1", "GCA_001743115.1", "GCA_001743125.1", "GCA_001743135.1", "GCA_001743185.1", "GCA_001743195.1", "GCA_001743215.1", "GCA_001743235.1", "GCA_001743265.1", "GCA_001743275.1", "GCA_001743285.1", "GCA_001743305.1", "GCA_001743345.1", "GCA_001743355.1", "GCA_001743375.1", "GCA_001743385.1", "GCA_001743425.1", "GCA_001743435.1", "GCA_001743455.1", "GCA_001743465.1", "GCA_001743495.1", "GCA_001746265.1", "GCA_001746285.1", "GCA_001746295.1", "GCA_001746305.1", "GCA_001746315.1", "GCA_001746365.1", "GCA_900002425.1", "GCA_900002435.1", "GCA_900002475.1", "GCA_900002485.1", "GCA_900002525.1", "GCA_900005695.1", "GCA_900006345.1", "GCA_900007725.1", "GCA_900007735.1", "GCA_900007745.1", "GCA_900007815.1", "GCA_900007825.1", "GCA_900007835.1", "GCA_900007845.1", "GCA_900007855.1", "GCA_900007865.1", "GCA_900007875.1", "GCA_900007885.1", "GCA_900007895.1", "GCA_900007905.1", "GCA_900007915.1", "GCA_900007925.1", "GCA_900007935.1", "GCA_900007945.1", "GCA_900007955.1", "GCA_900007965.1", "GCA_900007975.1", "GCA_900007985.1", "GCA_900007995.1", "GCA_900008005.1", "GCA_900008015.1", "GCA_900008025.1", "GCA_900008035.1", "GCA_900008045.1", "GCA_900008055.1", "GCA_900008065.1", "GCA_900008865.1", "GCA_900009155.1", "GCA_900009165.1", "GCA_900009175.1", "GCA_900009185.1", "GCA_900009195.1", "GCA_900009205.1", "GCA_900009285.1", "GCA_900009295.1", "GCA_900009305.1", "GCA_900009315.1", "GCA_900009565.1", "GCA_900009575.1", "GCA_900009585.1", "GCA_900009595.1", "GCA_900009605.1", "GCA_900009615.1", "GCA_900009625.1", "GCA_900009635.1", "GCA_900009645.1", "GCA_900009745.1", "GCA_900009755.1", "GCA_900009765.1", "GCA_900009775.1", "GCA_900009785.1", "GCA_900009835.1", "GCA_900009865.1", "GCA_900009875.1", "GCA_900009885.1", "GCA_900009895.1", "GCA_900009905.1", "GCA_900009915.1", "GCA_900009985.1", "GCA_900010075.1", "GCA_900010085.1", "GCA_900010095.1", "GCA_900010195.1", "GCA_900010245.1", "GCA_900010255.1", "GCA_900010265.1", "GCA_900010275.1", "GCA_900010285.1", "GCA_900010435.1", "GCA_900010445.1", "GCA_900010455.1", "GCA_900010555.1", "GCA_900010565.1", "GCA_900010735.1", "GCA_900010745.1", "GCA_900011035.1", "GCA_900011045.1", "GCA_900011205.1", "GCA_900011215.1", "GCA_900011445.1", "GCA_900011455.1", "GCA_900011465.1", "GCA_900011475.1", "GCA_900011485.1", "GCA_900011545.1", "GCA_900011555.1", "GCA_900011765.1", "GCA_900011775.1", "GCA_900012315.1", "GCA_900012395.1", "GCA_900012665.1", "GCA_900013145.1", "GCA_900013295.1", "GCA_900013305.1", "GCA_900013315.1", "GCA_900013565.1", "GCA_900013575.1", "GCA_900014835.1", "GCA_900015085.1", "GCA_900015985.1", "GCA_900015995.1", "GCA_900016005.1", "GCA_900016015.1", "GCA_900016025.1", "GCA_900016035.1", "GCA_900016045.1", "GCA_900016055.1", "GCA_900016065.1", "GCA_900016075.1", "GCA_900016085.1", "GCA_900016095.1", "GCA_900016105.1", "GCA_900016115.1", "GCA_900016125.1", "GCA_900016135.1", "GCA_900016365.1", "GCA_900016375.1", "GCA_900019265.1", "GCA_900064405.1", "GCA_900064415.1", "GCA_900064425.1", "GCA_900064775.1", "GCA_900073015.1", "GCA_900074625.1", "GCA_900074875.1", "GCA_900080205.1", "GCA_900086605.1", "GCA_900086705.1", "GCA_900087555.1", "GCA_900087565.1", "GCA_900087675.1", "GCA_900087705.1", "GCA_900087745.1", "GCA_900087775.1", "GCA_900088145.1", "GCA_900089525.1", "GCA_900089535.1", "GCA_900089545.1", "GCA_900089555.1", "GCA_900089565.1", "GCA_900089575.1", "GCA_900089785.1", "GCA_900089995.1", "GCA_900091325.1", "GCA_900092645.1", "GCA_900092655.1", "GCA_900095705.1", "GCA_900095825.1", "GCA_900095835.1", "GCA_900095845.1", "GCA_900095855.1", "GCA_900095875.1")

                        accession = assembly_dir[0:assembly_dir.find('_', 4)]

                        processed_assemblies[accession].append(species_dir)
                        if len(processed_assemblies[accession]) >= 2 and assembly_dir.startswith(no_gc):
                            print assembly_dir
                            print "processed assemblies"
                            continue

                        full_assembly_dir = os.path.join(full_species_dir, assembly_dir)

                        #protein_file = os.path.join(full_assembly_dir, assembly_dir + '_protein.faa')
                        genome_id = assembly_dir[0:assembly_dir.find('_', 4)]
                        protein_file = os.path.join(full_assembly_dir, "prodigal", genome_id + "_protein.faa")
                        if not os.path.exists(protein_file) and assembly_dir.startswith(no_gc):
                            print assembly_dir
                            print "protein file"
                            continue

                        metadata_nt_file = os.path.join(full_assembly_dir, self.metadata_nt_file)
                        self._parse_nt(accession, metadata_nt_file, fout_nt)

                        metadata_gene_file = os.path.join(full_assembly_dir, self.metadata_gene_file)
                        self._parse_gene(accession, metadata_gene_file, fout_gene)

                        ssu_gg_taxonomy_file = os.path.join(full_assembly_dir, self.ssu_gg_taxonomy_file)
                        ssu_gg_fna_file = os.path.join(full_assembly_dir, self.ssu_gg_fna_file)
                        self._parse_taxonomy_file(accession, ssu_gg_taxonomy_file, fout_gg_taxonomy, 'ssu_gg', ssu_gg_fna_file)

                        ssu_silva_taxonomy_file = os.path.join(full_assembly_dir, self.ssu_silva_taxonomy_file)
                        ssu_silva_fna_file = os.path.join(full_assembly_dir, self.ssu_silva_fna_file)
                        ssu_silva_summary_file = os.path.join(full_assembly_dir, self.ssu_silva_summary_file)
                        ssu_count = self._parse_taxonomy_file(accession, ssu_silva_taxonomy_file, fout_ssu_silva_taxonomy, 'ssu_silva', ssu_silva_fna_file, ssu_silva_summary_file)

                        lsu_silva_taxonomy_file = os.path.join(full_assembly_dir, self.lsu_silva_taxonomy_file)
                        lsu_silva_fna_file = os.path.join(full_assembly_dir, self.lsu_silva_fna_file)
                        lsu_silva_summary_file = os.path.join(full_assembly_dir, self.lsu_silva_summary_file)
                        lsu_count = self._parse_taxonomy_file(accession, lsu_silva_taxonomy_file, fout_lsu_silva_taxonomy, 'lsu_silva', lsu_silva_fna_file, lsu_silva_summary_file)

                        fout_ssu_silva_count.write('%s\t%d\n' % (accession, ssu_count))
                        fout_lsu_silva_count.write('%s\t%d\n' % (accession, lsu_count))

        # generate metadata for user genomes
        print 'Reading user genome directories.'
        if user_genome_dir != 'NONE':
            for user_id in os.listdir(user_genome_dir):
                full_user_dir = os.path.join(user_genome_dir, user_id)
                if not os.path.isdir(full_user_dir):
                    continue

                for genome_id in os.listdir(full_user_dir):
                    # for genome_id in ["U_65402", "U_65403", "U_65404", "U_65405", "U_65406", "U_65407", "U_65408", "U_65409", "U_65410"]:
                    full_genome_dir = os.path.join(full_user_dir, genome_id)

                    metadata_nt_file = os.path.join(full_genome_dir, self.metadata_nt_file)
                    self._parse_nt(genome_id, metadata_nt_file, fout_nt)

                    metadata_gene_file = os.path.join(full_genome_dir, self.metadata_gene_file)
                    self._parse_gene(genome_id, metadata_gene_file, fout_gene)

                    ssu_gg_taxonomy_file = os.path.join(full_genome_dir, self.ssu_gg_taxonomy_file)
                    ssu_gg_fna_file = os.path.join(full_genome_dir, self.ssu_gg_fna_file)
                    self._parse_taxonomy_file(genome_id, ssu_gg_taxonomy_file, fout_gg_taxonomy, 'ssu_gg', ssu_gg_fna_file)

                    ssu_silva_taxonomy_file = os.path.join(full_genome_dir, self.ssu_silva_taxonomy_file)
                    ssu_silva_fna_file = os.path.join(full_genome_dir, self.ssu_silva_fna_file)
                    ssu_silva_summary_file = os.path.join(full_genome_dir, self.ssu_silva_summary_file)
                    ssu_count = self._parse_taxonomy_file(genome_id, ssu_silva_taxonomy_file, fout_ssu_silva_taxonomy, 'ssu_silva', ssu_silva_fna_file, ssu_silva_summary_file)

                    lsu_silva_taxonomy_file = os.path.join(full_genome_dir, self.lsu_silva_taxonomy_file)
                    lsu_silva_fna_file = os.path.join(full_genome_dir, self.lsu_silva_fna_file)
                    lsu_silva_summary_file = os.path.join(full_genome_dir, self.lsu_silva_summary_file)
                    lsu_count = self._parse_taxonomy_file(genome_id, lsu_silva_taxonomy_file, fout_lsu_silva_taxonomy, 'lsu_silva', lsu_silva_fna_file, lsu_silva_summary_file)

                    fout_ssu_silva_count.write('%s\t%d\n' % (genome_id, ssu_count))
                    fout_lsu_silva_count.write('%s\t%d\n' % (genome_id, lsu_count))

        fout_nt.close()
        fout_gene.close()
        fout_gg_taxonomy.close()
        fout_ssu_silva_taxonomy.close()
        fout_lsu_silva_taxonomy.close()
        fout_ssu_silva_count.close()
        fout_lsu_silva_count.close()

if __name__ == '__main__':
    print __prog_name__ + ' v' + __version__ + ': ' + __prog_desc__
    print '  by ' + __author__ + ' (' + __email__ + ')' + '\n'

    parser = argparse.ArgumentParser(formatter_class=argparse.ArgumentDefaultsHelpFormatter)
    parser.add_argument('genbank_genome_dir', help='base directory leading to NCBI GenBank archaeal and bacterial genome assemblies')
    parser.add_argument('refseq_genome_dir', help='base directory leading to NCBI RefSeq archaeal and bacterial genome assemblies')
    parser.add_argument('user_genome_dir', help='base directory leading to user genomes or NONE to skip')
    parser.add_argument('output_dir', help='output directory')

    args = parser.parse_args()

    try:
        p = MetadataTable()
        p.run(args.genbank_genome_dir, args.refseq_genome_dir, args.user_genome_dir, args.output_dir)
    except SystemExit:
        print "\nControlled exit resulting from an unrecoverable error or warning."
    except:
        print "\nUnexpected error:", sys.exc_info()[0]
=======
#!/usr/bin/env python

###############################################################################
#                                                                             #
#    This program is free software: you can redistribute it and/or modify     #
#    it under the terms of the GNU General Public License as published by     #
#    the Free Software Foundation, either version 3 of the License, or        #
#    (at your option) any later version.                                      #
#                                                                             #
#    This program is distributed in the hope that it will be useful,          #
#    but WITHOUT ANY WARRANTY; without even the implied warranty of           #
#    MERCHANTABILITY or FITNESS FOR A PARTICULAR PURPOSE.  See the            #
#    GNU General Public License for more details.                             #
#                                                                             #
#    You should have received a copy of the GNU General Public License        #
#    along with this program. If not, see <http://www.gnu.org/licenses/>.     #
#                                                                             #
###############################################################################

__prog_name__ = 'metadata_create_tables.py'
__prog_desc__ = 'Create metadata tables for all NCBI and user genomes.'

__author__ = 'Donovan Parks'
__copyright__ = 'Copyright 2015'
__credits__ = ['Donovan Parks']
__license__ = 'GPL3'
__version__ = '0.0.1'
__maintainer__ = 'Donovan Parks'
__email__ = 'donovan.parks@gmail.com'
__status__ = 'Development'

import os
import sys
import ntpath
import argparse
from collections import defaultdict
from biolib.seq_io import read_fasta


class MetadataTable(object):
    """Create metadata table for all NCBI and user genomes.

    This script assumes the scripts metadata_generate.py
    and ssu.py have been run in order to create the
    required metadata. Four tables are generated which
    specific nucleotide derived, gene derived, and SSU
    derived metadata.
    """

    def __init__(self):
        self.metadata_nt_file = 'metadata.genome_nt.tsv'
        self.metadata_gene_file = 'metadata.genome_gene.tsv'
        self.ssu_gg_taxonomy_file = os.path.join('ssu_gg', 'ssu.taxonomy.tsv')
        self.ssu_gg_fna_file = os.path.join('ssu_gg', 'ssu.fna')
        self.ssu_silva_taxonomy_file = os.path.join('rna_silva', 'ssu.taxonomy.tsv')
        self.ssu_silva_fna_file = os.path.join('rna_silva', 'ssu.fna')
        self.ssu_silva_summary_file = os.path.join('rna_silva', 'ssu.hmm_summary.tsv')
        self.lsu_silva_taxonomy_file = os.path.join('rna_silva', 'lsu_23S.taxonomy.tsv')
        self.lsu_silva_fna_file = os.path.join('rna_silva', 'lsu_23S.fna')
        self.lsu_silva_summary_file = os.path.join('rna_silva', 'lsu_23S.hmm_summary.tsv')

        self.write_nt_header = True
        self.write_gene_header = True
        self.taxonomy_headers = set()

    def _parse_nt(self, genome_id, metadata_nt_file, fout):
        """Parse metadata file with information derived from nucleotide sequences."""

        if not os.path.exists(metadata_nt_file):
            return

        if self.write_nt_header:
            self.write_nt_header = False

            fout.write('genome_id')
            for line in open(metadata_nt_file):
                line_split = line.split('\t')
                fout.write('\t' + line_split[0].strip())
            fout.write('\n')

        fout.write(genome_id)
        for line in open(metadata_nt_file):
            line_split = line.split('\t')
            fout.write('\t' + line_split[1].strip())
        fout.write('\n')

    def _parse_gene(self, genome_id, metadata_gene_file, fout):
        """Parse metadata file with information derived from called genes."""

        if not os.path.exists(metadata_gene_file):
            return

        if self.write_gene_header:
            self.write_gene_header = False

            fout.write('genome_id')
            for line in open(metadata_gene_file):
                line_split = line.split('\t')
                fout.write('\t' + line_split[0].strip())
            fout.write('\n')

        fout.write(genome_id)
        for line in open(metadata_gene_file):
            line_split = line.split('\t')
            fout.write('\t' + line_split[1].strip())
        fout.write('\n')

    def _parse_taxonomy_file(self, genome_id, metadata_taxonomy_file, fout, prefix, fna_file, summary_file=None):
        """Parse metadata file with taxonomic information for 16S rRNA genes.

        Parameters
        ----------
        genome_id : str
          Unique identifier of genome.
        metadata_taxonomy_file : str
          Full path to file containing 16S rRNA metadata.
        fout : file
          Output stream to populate with metadata.
        Prefix : str
          Prefix to append to metadata fields.

        Returns
        -------
        int
          Number of 16S rRNA genes identified in genome.
        """

        if not os.path.exists(metadata_taxonomy_file):
            return 0

        with open(metadata_taxonomy_file) as f:
            header_line = f.readline()  # consume header line
            if prefix not in self.taxonomy_headers:
                self.taxonomy_headers.add(prefix)

                fout.write('genome_id')
                headers = [prefix + '_' + x.strip().replace('ssu_', '') for x in header_line.split('\t')]
                fout.write('\t' + '\t'.join(headers))
                fout.write('\t{0}_sequence\t{0}_contig_len\n'.format(prefix))

            # Check the CheckM headers are consistent
            split_headers = header_line.rstrip().split("\t")
            for pos in range(0, len(split_headers)):
                header = split_headers[pos]
                if header == 'query_id':
                    query_id_pos = pos
                    break

            # Report hit to longest 16S rRNA gene. It is possible that
            # the HMMs identified a putative 16S rRNA gene, but that
            # there was no valid BLAST hit.
            longest_query_len = 0
            longest_ssu_hit_info = None
            identified_ssu_genes = 0
            for line in f:
                line_split = line.strip().split('\t')
                query_len = int(line_split[2])
                if query_len > longest_query_len:
                    longest_query_len = query_len
                    longest_ssu_hit_info = line_split
                    ssu_query_id = line_split[query_id_pos]

            if longest_ssu_hit_info:
                fout.write(genome_id)
                fout.write('\t' + '\t'.join(longest_ssu_hit_info))
                all_genes_dict = read_fasta(fna_file, False)
                sequence = all_genes_dict[ssu_query_id]
                fout.write('\t{0}'.format(sequence))
                if summary_file is not None and os.path.exists(summary_file):
                    with open(summary_file) as fsum:
                        header_line = fsum.readline()  # consume header line
                        header_list = [x.strip() for x in header_line.split('\t')]
                        idx_seq = header_list.index("Sequence length")
                        for line in fsum:
                            identified_ssu_genes += 1
                            sum_list = [x.strip() for x in line.split('\t')]
                            if sum_list[0] == ssu_query_id:
                                fout.write("\t{0}".format(sum_list[idx_seq]))

                fout.write('\n')

            return identified_ssu_genes

    def run(self, genbank_genome_dir, refseq_genome_dir, user_genome_dir, output_dir):
        """Create metadata tables."""

        fout_nt = open(os.path.join(output_dir, 'metadata_nt.tsv'), 'w')
        fout_gene = open(os.path.join(output_dir, 'metadata_gene.tsv'), 'w')
        fout_gg_taxonomy = open(os.path.join(output_dir, 'metadata_ssu_gg.tsv'), 'w')
        fout_ssu_silva_taxonomy = open(os.path.join(output_dir, 'metadata_ssu_silva.tsv'), 'w')
        fout_lsu_silva_taxonomy = open(os.path.join(output_dir, 'metadata_lsu_silva.tsv'), 'w')
        fout_ssu_silva_count = open(os.path.join(output_dir, 'metadata_ssu_silva_count.tsv'), 'w')
        fout_lsu_silva_count = open(os.path.join(output_dir, 'metadata_lsu_silva_count.tsv'), 'w')

        fout_ssu_silva_count.write('%s\t%s\n' % ('genome_id', 'ssu_count'))
        fout_lsu_silva_count.write('%s\t%s\n' % ('genome_id', 'lsu_count'))

        # generate metadata for NCBI assemblies
        # for ncbi_genome_dir in [genbank_genome_dir, refseq_genome_dir]:
        for ncbi_genome_dir in [genbank_genome_dir, refseq_genome_dir]:
            processed_assemblies = defaultdict(list)
            print 'Reading NCBI assembly directories: %s' % ncbi_genome_dir
            processed_assemblies = defaultdict(list)
            for domain in ['archaea', 'bacteria']:
                domain_dir = os.path.join(ncbi_genome_dir, domain)
                for species_dir in os.listdir(domain_dir):
                    full_species_dir = os.path.join(domain_dir, species_dir)
                    for assembly_dir in os.listdir(full_species_dir):
                        no_gc = ("GCA_000820785.2", "GCA_001059375.1", "GCA_001642695.1", "GCA_001642875.1", "GCA_001643385.1", "GCA_001643435.1", "GCA_001643455.1", "GCA_001643475.1", "GCA_001643485.1", "GCA_001643515.1", "GCA_001643535.1", "GCA_001643555.1", "GCA_001643565.1", "GCA_001643585.1", "GCA_001643615.1", "GCA_001643635.1", "GCA_001647515.1", "GCA_001649695.1", "GCA_001649735.1", "GCA_001649885.1", "GCA_001649915.1", "GCA_001655195.1", "GCA_001657295.1", "GCA_001657305.1", "GCA_001657315.1", "GCA_001657325.1", "GCA_001657375.1", "GCA_001657385.1", "GCA_001657395.1", "GCA_001657925.1", "GCA_001674955.1", "GCA_001678045.1", "GCA_001678065.1", "GCA_001683835.1", "GCA_001683845.1", "GCA_001683895.1", "GCA_001683905.1", "GCA_001683985.1", "GCA_001684155.1", "GCA_001684175.1", "GCA_001686345.1", "GCA_001686385.1", "GCA_001689405.1", "GCA_001689415.1", "GCA_001689425.1", "GCA_001689445.1", "GCA_001689485.1", "GCA_001689495.1", "GCA_001689515.1", "GCA_001689535.1", "GCA_001689565.1", "GCA_001689575.1", "GCA_001689585.1", "GCA_001689615.1", "GCA_001689645.1", "GCA_001689655.1", "GCA_001689665.1", "GCA_001689685.1", "GCA_001689725.1", "GCA_001700485.1", "GCA_001700545.1", "GCA_001701065.1", "GCA_001701075.1", "GCA_001701105.1", "GCA_001701115.1", "GCA_001701135.1", "GCA_001701165.1", "GCA_001701175.1", "GCA_001701195.1", "GCA_001701225.1", "GCA_001701235.1", "GCA_001701255.1", "GCA_001701285.1", "GCA_001701295.1", "GCA_001701305.1", "GCA_001702075.1", "GCA_001707145.1", "GCA_001707235.1", "GCA_001714685.1", "GCA_001717005.1", "GCA_001717015.1", "GCA_001717025.1", "GCA_001717035.1", "GCA_001717085.1", "GCA_001719265.1", "GCA_001719315.1", "GCA_001719375.1", "GCA_001719405.1", "GCA_001719445.1", "GCA_001719465.1", "GCA_001719545.1", "GCA_001723875.1", "GCA_001726005.1", "GCA_001726145.1", "GCA_001730645.1", "GCA_001735855.1", "GCA_001735875.1", "GCA_001735895.1", "GCA_001735915.1", "GCA_001742805.1", "GCA_001743105.1", "GCA_001743115.1", "GCA_001743125.1", "GCA_001743135.1", "GCA_001743185.1", "GCA_001743195.1", "GCA_001743215.1", "GCA_001743235.1", "GCA_001743265.1", "GCA_001743275.1", "GCA_001743285.1", "GCA_001743305.1", "GCA_001743345.1", "GCA_001743355.1", "GCA_001743375.1", "GCA_001743385.1", "GCA_001743425.1", "GCA_001743435.1", "GCA_001743455.1", "GCA_001743465.1", "GCA_001743495.1", "GCA_001746265.1", "GCA_001746285.1", "GCA_001746295.1", "GCA_001746305.1", "GCA_001746315.1", "GCA_001746365.1", "GCA_900002425.1", "GCA_900002435.1", "GCA_900002475.1", "GCA_900002485.1", "GCA_900002525.1", "GCA_900005695.1", "GCA_900006345.1", "GCA_900007725.1", "GCA_900007735.1", "GCA_900007745.1", "GCA_900007815.1", "GCA_900007825.1", "GCA_900007835.1", "GCA_900007845.1", "GCA_900007855.1", "GCA_900007865.1", "GCA_900007875.1", "GCA_900007885.1", "GCA_900007895.1", "GCA_900007905.1", "GCA_900007915.1", "GCA_900007925.1", "GCA_900007935.1", "GCA_900007945.1", "GCA_900007955.1", "GCA_900007965.1", "GCA_900007975.1", "GCA_900007985.1", "GCA_900007995.1", "GCA_900008005.1", "GCA_900008015.1", "GCA_900008025.1", "GCA_900008035.1", "GCA_900008045.1", "GCA_900008055.1", "GCA_900008065.1", "GCA_900008865.1", "GCA_900009155.1", "GCA_900009165.1", "GCA_900009175.1", "GCA_900009185.1", "GCA_900009195.1", "GCA_900009205.1", "GCA_900009285.1", "GCA_900009295.1", "GCA_900009305.1", "GCA_900009315.1", "GCA_900009565.1", "GCA_900009575.1", "GCA_900009585.1", "GCA_900009595.1", "GCA_900009605.1", "GCA_900009615.1", "GCA_900009625.1", "GCA_900009635.1", "GCA_900009645.1", "GCA_900009745.1", "GCA_900009755.1", "GCA_900009765.1", "GCA_900009775.1", "GCA_900009785.1", "GCA_900009835.1", "GCA_900009865.1", "GCA_900009875.1", "GCA_900009885.1", "GCA_900009895.1", "GCA_900009905.1", "GCA_900009915.1", "GCA_900009985.1", "GCA_900010075.1", "GCA_900010085.1", "GCA_900010095.1", "GCA_900010195.1", "GCA_900010245.1", "GCA_900010255.1", "GCA_900010265.1", "GCA_900010275.1", "GCA_900010285.1", "GCA_900010435.1", "GCA_900010445.1", "GCA_900010455.1", "GCA_900010555.1", "GCA_900010565.1", "GCA_900010735.1", "GCA_900010745.1", "GCA_900011035.1", "GCA_900011045.1", "GCA_900011205.1", "GCA_900011215.1", "GCA_900011445.1", "GCA_900011455.1", "GCA_900011465.1", "GCA_900011475.1", "GCA_900011485.1", "GCA_900011545.1", "GCA_900011555.1", "GCA_900011765.1", "GCA_900011775.1", "GCA_900012315.1", "GCA_900012395.1", "GCA_900012665.1", "GCA_900013145.1", "GCA_900013295.1", "GCA_900013305.1", "GCA_900013315.1", "GCA_900013565.1", "GCA_900013575.1", "GCA_900014835.1", "GCA_900015085.1", "GCA_900015985.1", "GCA_900015995.1", "GCA_900016005.1", "GCA_900016015.1", "GCA_900016025.1", "GCA_900016035.1", "GCA_900016045.1", "GCA_900016055.1", "GCA_900016065.1", "GCA_900016075.1", "GCA_900016085.1", "GCA_900016095.1", "GCA_900016105.1", "GCA_900016115.1", "GCA_900016125.1", "GCA_900016135.1", "GCA_900016365.1", "GCA_900016375.1", "GCA_900019265.1", "GCA_900064405.1", "GCA_900064415.1", "GCA_900064425.1", "GCA_900064775.1", "GCA_900073015.1", "GCA_900074625.1", "GCA_900074875.1", "GCA_900080205.1", "GCA_900086605.1", "GCA_900086705.1", "GCA_900087555.1", "GCA_900087565.1", "GCA_900087675.1", "GCA_900087705.1", "GCA_900087745.1", "GCA_900087775.1", "GCA_900088145.1", "GCA_900089525.1", "GCA_900089535.1", "GCA_900089545.1", "GCA_900089555.1", "GCA_900089565.1", "GCA_900089575.1", "GCA_900089785.1", "GCA_900089995.1", "GCA_900091325.1", "GCA_900092645.1", "GCA_900092655.1", "GCA_900095705.1", "GCA_900095825.1", "GCA_900095835.1", "GCA_900095845.1", "GCA_900095855.1", "GCA_900095875.1")

                        accession = assembly_dir[0:assembly_dir.find('_', 4)]

                        processed_assemblies[accession].append(species_dir)
                        if len(processed_assemblies[accession]) >= 2 and assembly_dir.startswith(no_gc):
                            print assembly_dir
                            print "processed assemblies"
                            continue

                        full_assembly_dir = os.path.join(full_species_dir, assembly_dir)

                        #protein_file = os.path.join(full_assembly_dir, assembly_dir + '_protein.faa')
                        genome_id = assembly_dir[0:assembly_dir.find('_', 4)]
                        protein_file = os.path.join(full_assembly_dir, "prodigal", genome_id + "_protein.faa")
                        if not os.path.exists(protein_file) and assembly_dir.startswith(no_gc):
                            print assembly_dir
                            print "protein file"
                            continue

                        metadata_nt_file = os.path.join(full_assembly_dir, self.metadata_nt_file)
                        self._parse_nt(accession, metadata_nt_file, fout_nt)

                        metadata_gene_file = os.path.join(full_assembly_dir, self.metadata_gene_file)
                        self._parse_gene(accession, metadata_gene_file, fout_gene)

                        ssu_gg_taxonomy_file = os.path.join(full_assembly_dir, self.ssu_gg_taxonomy_file)
                        ssu_gg_fna_file = os.path.join(full_assembly_dir, self.ssu_gg_fna_file)
                        self._parse_taxonomy_file(accession, ssu_gg_taxonomy_file, fout_gg_taxonomy, 'ssu_gg', ssu_gg_fna_file)

                        ssu_silva_taxonomy_file = os.path.join(full_assembly_dir, self.ssu_silva_taxonomy_file)
                        ssu_silva_fna_file = os.path.join(full_assembly_dir, self.ssu_silva_fna_file)
                        ssu_silva_summary_file = os.path.join(full_assembly_dir, self.ssu_silva_summary_file)
                        ssu_count = self._parse_taxonomy_file(accession, ssu_silva_taxonomy_file, fout_ssu_silva_taxonomy, 'ssu_silva', ssu_silva_fna_file, ssu_silva_summary_file)

                        lsu_silva_taxonomy_file = os.path.join(full_assembly_dir, self.lsu_silva_taxonomy_file)
                        lsu_silva_fna_file = os.path.join(full_assembly_dir, self.lsu_silva_fna_file)
                        lsu_silva_summary_file = os.path.join(full_assembly_dir, self.lsu_silva_summary_file)
                        lsu_count = self._parse_taxonomy_file(accession, lsu_silva_taxonomy_file, fout_lsu_silva_taxonomy, 'lsu_silva', lsu_silva_fna_file, lsu_silva_summary_file)

                        fout_ssu_silva_count.write('%s\t%d\n' % (accession, ssu_count))
                        fout_lsu_silva_count.write('%s\t%d\n' % (accession, lsu_count))

        # generate metadata for user genomes
        print 'Reading user genome directories.'
        if user_genome_dir != 'NONE':
            for user_id in os.listdir(user_genome_dir):
                full_user_dir = os.path.join(user_genome_dir, user_id)
                if not os.path.isdir(full_user_dir):
                    continue

                for genome_id in os.listdir(full_user_dir):
                    full_genome_dir = os.path.join(full_user_dir, genome_id)

                    metadata_nt_file = os.path.join(full_genome_dir, self.metadata_nt_file)
                    self._parse_nt(genome_id, metadata_nt_file, fout_nt)

                    metadata_gene_file = os.path.join(full_genome_dir, self.metadata_gene_file)
                    self._parse_gene(genome_id, metadata_gene_file, fout_gene)

                    ssu_gg_taxonomy_file = os.path.join(full_genome_dir, self.ssu_gg_taxonomy_file)
                    ssu_gg_fna_file = os.path.join(full_genome_dir, self.ssu_gg_fna_file)
                    self._parse_taxonomy_file(genome_id, ssu_gg_taxonomy_file, fout_gg_taxonomy, 'ssu_gg', ssu_gg_fna_file)

                    ssu_silva_taxonomy_file = os.path.join(full_genome_dir, self.ssu_silva_taxonomy_file)
                    ssu_silva_fna_file = os.path.join(full_genome_dir, self.ssu_silva_fna_file)
                    ssu_silva_summary_file = os.path.join(full_genome_dir, self.ssu_silva_summary_file)
                    ssu_count = self._parse_taxonomy_file(genome_id, ssu_silva_taxonomy_file, fout_ssu_silva_taxonomy, 'ssu_silva', ssu_silva_fna_file, ssu_silva_summary_file)

                    lsu_silva_taxonomy_file = os.path.join(full_genome_dir, self.lsu_silva_taxonomy_file)
                    lsu_silva_fna_file = os.path.join(full_genome_dir, self.lsu_silva_fna_file)
                    lsu_silva_summary_file = os.path.join(full_genome_dir, self.lsu_silva_summary_file)
                    lsu_count = self._parse_taxonomy_file(genome_id, lsu_silva_taxonomy_file, fout_lsu_silva_taxonomy, 'lsu_silva', lsu_silva_fna_file, lsu_silva_summary_file)

                    fout_ssu_silva_count.write('%s\t%d\n' % (genome_id, ssu_count))
                    fout_lsu_silva_count.write('%s\t%d\n' % (genome_id, lsu_count))

        fout_nt.close()
        fout_gene.close()
        fout_gg_taxonomy.close()
        fout_ssu_silva_taxonomy.close()
        fout_lsu_silva_taxonomy.close()
        fout_ssu_silva_count.close()
        fout_lsu_silva_count.close()


if __name__ == '__main__':
    print __prog_name__ + ' v' + __version__ + ': ' + __prog_desc__
    print '  by ' + __author__ + ' (' + __email__ + ')' + '\n'

    parser = argparse.ArgumentParser(formatter_class=argparse.ArgumentDefaultsHelpFormatter)
    parser.add_argument('genbank_genome_dir', help='base directory leading to NCBI GenBank archaeal and bacterial genome assemblies')
    parser.add_argument('refseq_genome_dir', help='base directory leading to NCBI RefSeq archaeal and bacterial genome assemblies')
    parser.add_argument('user_genome_dir', help='base directory leading to user genomes or NONE to skip')
    parser.add_argument('output_dir', help='output directory')

    args = parser.parse_args()

    try:
        p = MetadataTable()
        p.run(args.genbank_genome_dir, args.refseq_genome_dir, args.user_genome_dir, args.output_dir)
    except SystemExit:
        print "\nControlled exit resulting from an unrecoverable error or warning."
    except:
        print "\nUnexpected error:", sys.exc_info()[0]
>>>>>>> 7cfae35b
        raise<|MERGE_RESOLUTION|>--- conflicted
+++ resolved
@@ -1,4 +1,3 @@
-<<<<<<< HEAD
 #!/usr/bin/env python
 
 ###############################################################################
@@ -164,7 +163,6 @@
             if longest_ssu_hit_info:
                 fout.write(genome_id)
                 fout.write('\t' + '\t'.join(longest_ssu_hit_info))
-
                 all_genes_dict = read_fasta(fna_file, False)
                 sequence = all_genes_dict[ssu_query_id]
                 fout.write('\t{0}'.format(sequence))
@@ -260,7 +258,6 @@
                     continue
 
                 for genome_id in os.listdir(full_user_dir):
-                    # for genome_id in ["U_65402", "U_65403", "U_65404", "U_65405", "U_65406", "U_65407", "U_65408", "U_65409", "U_65410"]:
                     full_genome_dir = os.path.join(full_user_dir, genome_id)
 
                     metadata_nt_file = os.path.join(full_genome_dir, self.metadata_nt_file)
@@ -294,6 +291,7 @@
         fout_ssu_silva_count.close()
         fout_lsu_silva_count.close()
 
+
 if __name__ == '__main__':
     print __prog_name__ + ' v' + __version__ + ': ' + __prog_desc__
     print '  by ' + __author__ + ' (' + __email__ + ')' + '\n'
@@ -313,319 +311,4 @@
         print "\nControlled exit resulting from an unrecoverable error or warning."
     except:
         print "\nUnexpected error:", sys.exc_info()[0]
-=======
-#!/usr/bin/env python
-
-###############################################################################
-#                                                                             #
-#    This program is free software: you can redistribute it and/or modify     #
-#    it under the terms of the GNU General Public License as published by     #
-#    the Free Software Foundation, either version 3 of the License, or        #
-#    (at your option) any later version.                                      #
-#                                                                             #
-#    This program is distributed in the hope that it will be useful,          #
-#    but WITHOUT ANY WARRANTY; without even the implied warranty of           #
-#    MERCHANTABILITY or FITNESS FOR A PARTICULAR PURPOSE.  See the            #
-#    GNU General Public License for more details.                             #
-#                                                                             #
-#    You should have received a copy of the GNU General Public License        #
-#    along with this program. If not, see <http://www.gnu.org/licenses/>.     #
-#                                                                             #
-###############################################################################
-
-__prog_name__ = 'metadata_create_tables.py'
-__prog_desc__ = 'Create metadata tables for all NCBI and user genomes.'
-
-__author__ = 'Donovan Parks'
-__copyright__ = 'Copyright 2015'
-__credits__ = ['Donovan Parks']
-__license__ = 'GPL3'
-__version__ = '0.0.1'
-__maintainer__ = 'Donovan Parks'
-__email__ = 'donovan.parks@gmail.com'
-__status__ = 'Development'
-
-import os
-import sys
-import ntpath
-import argparse
-from collections import defaultdict
-from biolib.seq_io import read_fasta
-
-
-class MetadataTable(object):
-    """Create metadata table for all NCBI and user genomes.
-
-    This script assumes the scripts metadata_generate.py
-    and ssu.py have been run in order to create the
-    required metadata. Four tables are generated which
-    specific nucleotide derived, gene derived, and SSU
-    derived metadata.
-    """
-
-    def __init__(self):
-        self.metadata_nt_file = 'metadata.genome_nt.tsv'
-        self.metadata_gene_file = 'metadata.genome_gene.tsv'
-        self.ssu_gg_taxonomy_file = os.path.join('ssu_gg', 'ssu.taxonomy.tsv')
-        self.ssu_gg_fna_file = os.path.join('ssu_gg', 'ssu.fna')
-        self.ssu_silva_taxonomy_file = os.path.join('rna_silva', 'ssu.taxonomy.tsv')
-        self.ssu_silva_fna_file = os.path.join('rna_silva', 'ssu.fna')
-        self.ssu_silva_summary_file = os.path.join('rna_silva', 'ssu.hmm_summary.tsv')
-        self.lsu_silva_taxonomy_file = os.path.join('rna_silva', 'lsu_23S.taxonomy.tsv')
-        self.lsu_silva_fna_file = os.path.join('rna_silva', 'lsu_23S.fna')
-        self.lsu_silva_summary_file = os.path.join('rna_silva', 'lsu_23S.hmm_summary.tsv')
-
-        self.write_nt_header = True
-        self.write_gene_header = True
-        self.taxonomy_headers = set()
-
-    def _parse_nt(self, genome_id, metadata_nt_file, fout):
-        """Parse metadata file with information derived from nucleotide sequences."""
-
-        if not os.path.exists(metadata_nt_file):
-            return
-
-        if self.write_nt_header:
-            self.write_nt_header = False
-
-            fout.write('genome_id')
-            for line in open(metadata_nt_file):
-                line_split = line.split('\t')
-                fout.write('\t' + line_split[0].strip())
-            fout.write('\n')
-
-        fout.write(genome_id)
-        for line in open(metadata_nt_file):
-            line_split = line.split('\t')
-            fout.write('\t' + line_split[1].strip())
-        fout.write('\n')
-
-    def _parse_gene(self, genome_id, metadata_gene_file, fout):
-        """Parse metadata file with information derived from called genes."""
-
-        if not os.path.exists(metadata_gene_file):
-            return
-
-        if self.write_gene_header:
-            self.write_gene_header = False
-
-            fout.write('genome_id')
-            for line in open(metadata_gene_file):
-                line_split = line.split('\t')
-                fout.write('\t' + line_split[0].strip())
-            fout.write('\n')
-
-        fout.write(genome_id)
-        for line in open(metadata_gene_file):
-            line_split = line.split('\t')
-            fout.write('\t' + line_split[1].strip())
-        fout.write('\n')
-
-    def _parse_taxonomy_file(self, genome_id, metadata_taxonomy_file, fout, prefix, fna_file, summary_file=None):
-        """Parse metadata file with taxonomic information for 16S rRNA genes.
-
-        Parameters
-        ----------
-        genome_id : str
-          Unique identifier of genome.
-        metadata_taxonomy_file : str
-          Full path to file containing 16S rRNA metadata.
-        fout : file
-          Output stream to populate with metadata.
-        Prefix : str
-          Prefix to append to metadata fields.
-
-        Returns
-        -------
-        int
-          Number of 16S rRNA genes identified in genome.
-        """
-
-        if not os.path.exists(metadata_taxonomy_file):
-            return 0
-
-        with open(metadata_taxonomy_file) as f:
-            header_line = f.readline()  # consume header line
-            if prefix not in self.taxonomy_headers:
-                self.taxonomy_headers.add(prefix)
-
-                fout.write('genome_id')
-                headers = [prefix + '_' + x.strip().replace('ssu_', '') for x in header_line.split('\t')]
-                fout.write('\t' + '\t'.join(headers))
-                fout.write('\t{0}_sequence\t{0}_contig_len\n'.format(prefix))
-
-            # Check the CheckM headers are consistent
-            split_headers = header_line.rstrip().split("\t")
-            for pos in range(0, len(split_headers)):
-                header = split_headers[pos]
-                if header == 'query_id':
-                    query_id_pos = pos
-                    break
-
-            # Report hit to longest 16S rRNA gene. It is possible that
-            # the HMMs identified a putative 16S rRNA gene, but that
-            # there was no valid BLAST hit.
-            longest_query_len = 0
-            longest_ssu_hit_info = None
-            identified_ssu_genes = 0
-            for line in f:
-                line_split = line.strip().split('\t')
-                query_len = int(line_split[2])
-                if query_len > longest_query_len:
-                    longest_query_len = query_len
-                    longest_ssu_hit_info = line_split
-                    ssu_query_id = line_split[query_id_pos]
-
-            if longest_ssu_hit_info:
-                fout.write(genome_id)
-                fout.write('\t' + '\t'.join(longest_ssu_hit_info))
-                all_genes_dict = read_fasta(fna_file, False)
-                sequence = all_genes_dict[ssu_query_id]
-                fout.write('\t{0}'.format(sequence))
-                if summary_file is not None and os.path.exists(summary_file):
-                    with open(summary_file) as fsum:
-                        header_line = fsum.readline()  # consume header line
-                        header_list = [x.strip() for x in header_line.split('\t')]
-                        idx_seq = header_list.index("Sequence length")
-                        for line in fsum:
-                            identified_ssu_genes += 1
-                            sum_list = [x.strip() for x in line.split('\t')]
-                            if sum_list[0] == ssu_query_id:
-                                fout.write("\t{0}".format(sum_list[idx_seq]))
-
-                fout.write('\n')
-
-            return identified_ssu_genes
-
-    def run(self, genbank_genome_dir, refseq_genome_dir, user_genome_dir, output_dir):
-        """Create metadata tables."""
-
-        fout_nt = open(os.path.join(output_dir, 'metadata_nt.tsv'), 'w')
-        fout_gene = open(os.path.join(output_dir, 'metadata_gene.tsv'), 'w')
-        fout_gg_taxonomy = open(os.path.join(output_dir, 'metadata_ssu_gg.tsv'), 'w')
-        fout_ssu_silva_taxonomy = open(os.path.join(output_dir, 'metadata_ssu_silva.tsv'), 'w')
-        fout_lsu_silva_taxonomy = open(os.path.join(output_dir, 'metadata_lsu_silva.tsv'), 'w')
-        fout_ssu_silva_count = open(os.path.join(output_dir, 'metadata_ssu_silva_count.tsv'), 'w')
-        fout_lsu_silva_count = open(os.path.join(output_dir, 'metadata_lsu_silva_count.tsv'), 'w')
-
-        fout_ssu_silva_count.write('%s\t%s\n' % ('genome_id', 'ssu_count'))
-        fout_lsu_silva_count.write('%s\t%s\n' % ('genome_id', 'lsu_count'))
-
-        # generate metadata for NCBI assemblies
-        # for ncbi_genome_dir in [genbank_genome_dir, refseq_genome_dir]:
-        for ncbi_genome_dir in [genbank_genome_dir, refseq_genome_dir]:
-            processed_assemblies = defaultdict(list)
-            print 'Reading NCBI assembly directories: %s' % ncbi_genome_dir
-            processed_assemblies = defaultdict(list)
-            for domain in ['archaea', 'bacteria']:
-                domain_dir = os.path.join(ncbi_genome_dir, domain)
-                for species_dir in os.listdir(domain_dir):
-                    full_species_dir = os.path.join(domain_dir, species_dir)
-                    for assembly_dir in os.listdir(full_species_dir):
-                        no_gc = ("GCA_000820785.2", "GCA_001059375.1", "GCA_001642695.1", "GCA_001642875.1", "GCA_001643385.1", "GCA_001643435.1", "GCA_001643455.1", "GCA_001643475.1", "GCA_001643485.1", "GCA_001643515.1", "GCA_001643535.1", "GCA_001643555.1", "GCA_001643565.1", "GCA_001643585.1", "GCA_001643615.1", "GCA_001643635.1", "GCA_001647515.1", "GCA_001649695.1", "GCA_001649735.1", "GCA_001649885.1", "GCA_001649915.1", "GCA_001655195.1", "GCA_001657295.1", "GCA_001657305.1", "GCA_001657315.1", "GCA_001657325.1", "GCA_001657375.1", "GCA_001657385.1", "GCA_001657395.1", "GCA_001657925.1", "GCA_001674955.1", "GCA_001678045.1", "GCA_001678065.1", "GCA_001683835.1", "GCA_001683845.1", "GCA_001683895.1", "GCA_001683905.1", "GCA_001683985.1", "GCA_001684155.1", "GCA_001684175.1", "GCA_001686345.1", "GCA_001686385.1", "GCA_001689405.1", "GCA_001689415.1", "GCA_001689425.1", "GCA_001689445.1", "GCA_001689485.1", "GCA_001689495.1", "GCA_001689515.1", "GCA_001689535.1", "GCA_001689565.1", "GCA_001689575.1", "GCA_001689585.1", "GCA_001689615.1", "GCA_001689645.1", "GCA_001689655.1", "GCA_001689665.1", "GCA_001689685.1", "GCA_001689725.1", "GCA_001700485.1", "GCA_001700545.1", "GCA_001701065.1", "GCA_001701075.1", "GCA_001701105.1", "GCA_001701115.1", "GCA_001701135.1", "GCA_001701165.1", "GCA_001701175.1", "GCA_001701195.1", "GCA_001701225.1", "GCA_001701235.1", "GCA_001701255.1", "GCA_001701285.1", "GCA_001701295.1", "GCA_001701305.1", "GCA_001702075.1", "GCA_001707145.1", "GCA_001707235.1", "GCA_001714685.1", "GCA_001717005.1", "GCA_001717015.1", "GCA_001717025.1", "GCA_001717035.1", "GCA_001717085.1", "GCA_001719265.1", "GCA_001719315.1", "GCA_001719375.1", "GCA_001719405.1", "GCA_001719445.1", "GCA_001719465.1", "GCA_001719545.1", "GCA_001723875.1", "GCA_001726005.1", "GCA_001726145.1", "GCA_001730645.1", "GCA_001735855.1", "GCA_001735875.1", "GCA_001735895.1", "GCA_001735915.1", "GCA_001742805.1", "GCA_001743105.1", "GCA_001743115.1", "GCA_001743125.1", "GCA_001743135.1", "GCA_001743185.1", "GCA_001743195.1", "GCA_001743215.1", "GCA_001743235.1", "GCA_001743265.1", "GCA_001743275.1", "GCA_001743285.1", "GCA_001743305.1", "GCA_001743345.1", "GCA_001743355.1", "GCA_001743375.1", "GCA_001743385.1", "GCA_001743425.1", "GCA_001743435.1", "GCA_001743455.1", "GCA_001743465.1", "GCA_001743495.1", "GCA_001746265.1", "GCA_001746285.1", "GCA_001746295.1", "GCA_001746305.1", "GCA_001746315.1", "GCA_001746365.1", "GCA_900002425.1", "GCA_900002435.1", "GCA_900002475.1", "GCA_900002485.1", "GCA_900002525.1", "GCA_900005695.1", "GCA_900006345.1", "GCA_900007725.1", "GCA_900007735.1", "GCA_900007745.1", "GCA_900007815.1", "GCA_900007825.1", "GCA_900007835.1", "GCA_900007845.1", "GCA_900007855.1", "GCA_900007865.1", "GCA_900007875.1", "GCA_900007885.1", "GCA_900007895.1", "GCA_900007905.1", "GCA_900007915.1", "GCA_900007925.1", "GCA_900007935.1", "GCA_900007945.1", "GCA_900007955.1", "GCA_900007965.1", "GCA_900007975.1", "GCA_900007985.1", "GCA_900007995.1", "GCA_900008005.1", "GCA_900008015.1", "GCA_900008025.1", "GCA_900008035.1", "GCA_900008045.1", "GCA_900008055.1", "GCA_900008065.1", "GCA_900008865.1", "GCA_900009155.1", "GCA_900009165.1", "GCA_900009175.1", "GCA_900009185.1", "GCA_900009195.1", "GCA_900009205.1", "GCA_900009285.1", "GCA_900009295.1", "GCA_900009305.1", "GCA_900009315.1", "GCA_900009565.1", "GCA_900009575.1", "GCA_900009585.1", "GCA_900009595.1", "GCA_900009605.1", "GCA_900009615.1", "GCA_900009625.1", "GCA_900009635.1", "GCA_900009645.1", "GCA_900009745.1", "GCA_900009755.1", "GCA_900009765.1", "GCA_900009775.1", "GCA_900009785.1", "GCA_900009835.1", "GCA_900009865.1", "GCA_900009875.1", "GCA_900009885.1", "GCA_900009895.1", "GCA_900009905.1", "GCA_900009915.1", "GCA_900009985.1", "GCA_900010075.1", "GCA_900010085.1", "GCA_900010095.1", "GCA_900010195.1", "GCA_900010245.1", "GCA_900010255.1", "GCA_900010265.1", "GCA_900010275.1", "GCA_900010285.1", "GCA_900010435.1", "GCA_900010445.1", "GCA_900010455.1", "GCA_900010555.1", "GCA_900010565.1", "GCA_900010735.1", "GCA_900010745.1", "GCA_900011035.1", "GCA_900011045.1", "GCA_900011205.1", "GCA_900011215.1", "GCA_900011445.1", "GCA_900011455.1", "GCA_900011465.1", "GCA_900011475.1", "GCA_900011485.1", "GCA_900011545.1", "GCA_900011555.1", "GCA_900011765.1", "GCA_900011775.1", "GCA_900012315.1", "GCA_900012395.1", "GCA_900012665.1", "GCA_900013145.1", "GCA_900013295.1", "GCA_900013305.1", "GCA_900013315.1", "GCA_900013565.1", "GCA_900013575.1", "GCA_900014835.1", "GCA_900015085.1", "GCA_900015985.1", "GCA_900015995.1", "GCA_900016005.1", "GCA_900016015.1", "GCA_900016025.1", "GCA_900016035.1", "GCA_900016045.1", "GCA_900016055.1", "GCA_900016065.1", "GCA_900016075.1", "GCA_900016085.1", "GCA_900016095.1", "GCA_900016105.1", "GCA_900016115.1", "GCA_900016125.1", "GCA_900016135.1", "GCA_900016365.1", "GCA_900016375.1", "GCA_900019265.1", "GCA_900064405.1", "GCA_900064415.1", "GCA_900064425.1", "GCA_900064775.1", "GCA_900073015.1", "GCA_900074625.1", "GCA_900074875.1", "GCA_900080205.1", "GCA_900086605.1", "GCA_900086705.1", "GCA_900087555.1", "GCA_900087565.1", "GCA_900087675.1", "GCA_900087705.1", "GCA_900087745.1", "GCA_900087775.1", "GCA_900088145.1", "GCA_900089525.1", "GCA_900089535.1", "GCA_900089545.1", "GCA_900089555.1", "GCA_900089565.1", "GCA_900089575.1", "GCA_900089785.1", "GCA_900089995.1", "GCA_900091325.1", "GCA_900092645.1", "GCA_900092655.1", "GCA_900095705.1", "GCA_900095825.1", "GCA_900095835.1", "GCA_900095845.1", "GCA_900095855.1", "GCA_900095875.1")
-
-                        accession = assembly_dir[0:assembly_dir.find('_', 4)]
-
-                        processed_assemblies[accession].append(species_dir)
-                        if len(processed_assemblies[accession]) >= 2 and assembly_dir.startswith(no_gc):
-                            print assembly_dir
-                            print "processed assemblies"
-                            continue
-
-                        full_assembly_dir = os.path.join(full_species_dir, assembly_dir)
-
-                        #protein_file = os.path.join(full_assembly_dir, assembly_dir + '_protein.faa')
-                        genome_id = assembly_dir[0:assembly_dir.find('_', 4)]
-                        protein_file = os.path.join(full_assembly_dir, "prodigal", genome_id + "_protein.faa")
-                        if not os.path.exists(protein_file) and assembly_dir.startswith(no_gc):
-                            print assembly_dir
-                            print "protein file"
-                            continue
-
-                        metadata_nt_file = os.path.join(full_assembly_dir, self.metadata_nt_file)
-                        self._parse_nt(accession, metadata_nt_file, fout_nt)
-
-                        metadata_gene_file = os.path.join(full_assembly_dir, self.metadata_gene_file)
-                        self._parse_gene(accession, metadata_gene_file, fout_gene)
-
-                        ssu_gg_taxonomy_file = os.path.join(full_assembly_dir, self.ssu_gg_taxonomy_file)
-                        ssu_gg_fna_file = os.path.join(full_assembly_dir, self.ssu_gg_fna_file)
-                        self._parse_taxonomy_file(accession, ssu_gg_taxonomy_file, fout_gg_taxonomy, 'ssu_gg', ssu_gg_fna_file)
-
-                        ssu_silva_taxonomy_file = os.path.join(full_assembly_dir, self.ssu_silva_taxonomy_file)
-                        ssu_silva_fna_file = os.path.join(full_assembly_dir, self.ssu_silva_fna_file)
-                        ssu_silva_summary_file = os.path.join(full_assembly_dir, self.ssu_silva_summary_file)
-                        ssu_count = self._parse_taxonomy_file(accession, ssu_silva_taxonomy_file, fout_ssu_silva_taxonomy, 'ssu_silva', ssu_silva_fna_file, ssu_silva_summary_file)
-
-                        lsu_silva_taxonomy_file = os.path.join(full_assembly_dir, self.lsu_silva_taxonomy_file)
-                        lsu_silva_fna_file = os.path.join(full_assembly_dir, self.lsu_silva_fna_file)
-                        lsu_silva_summary_file = os.path.join(full_assembly_dir, self.lsu_silva_summary_file)
-                        lsu_count = self._parse_taxonomy_file(accession, lsu_silva_taxonomy_file, fout_lsu_silva_taxonomy, 'lsu_silva', lsu_silva_fna_file, lsu_silva_summary_file)
-
-                        fout_ssu_silva_count.write('%s\t%d\n' % (accession, ssu_count))
-                        fout_lsu_silva_count.write('%s\t%d\n' % (accession, lsu_count))
-
-        # generate metadata for user genomes
-        print 'Reading user genome directories.'
-        if user_genome_dir != 'NONE':
-            for user_id in os.listdir(user_genome_dir):
-                full_user_dir = os.path.join(user_genome_dir, user_id)
-                if not os.path.isdir(full_user_dir):
-                    continue
-
-                for genome_id in os.listdir(full_user_dir):
-                    full_genome_dir = os.path.join(full_user_dir, genome_id)
-
-                    metadata_nt_file = os.path.join(full_genome_dir, self.metadata_nt_file)
-                    self._parse_nt(genome_id, metadata_nt_file, fout_nt)
-
-                    metadata_gene_file = os.path.join(full_genome_dir, self.metadata_gene_file)
-                    self._parse_gene(genome_id, metadata_gene_file, fout_gene)
-
-                    ssu_gg_taxonomy_file = os.path.join(full_genome_dir, self.ssu_gg_taxonomy_file)
-                    ssu_gg_fna_file = os.path.join(full_genome_dir, self.ssu_gg_fna_file)
-                    self._parse_taxonomy_file(genome_id, ssu_gg_taxonomy_file, fout_gg_taxonomy, 'ssu_gg', ssu_gg_fna_file)
-
-                    ssu_silva_taxonomy_file = os.path.join(full_genome_dir, self.ssu_silva_taxonomy_file)
-                    ssu_silva_fna_file = os.path.join(full_genome_dir, self.ssu_silva_fna_file)
-                    ssu_silva_summary_file = os.path.join(full_genome_dir, self.ssu_silva_summary_file)
-                    ssu_count = self._parse_taxonomy_file(genome_id, ssu_silva_taxonomy_file, fout_ssu_silva_taxonomy, 'ssu_silva', ssu_silva_fna_file, ssu_silva_summary_file)
-
-                    lsu_silva_taxonomy_file = os.path.join(full_genome_dir, self.lsu_silva_taxonomy_file)
-                    lsu_silva_fna_file = os.path.join(full_genome_dir, self.lsu_silva_fna_file)
-                    lsu_silva_summary_file = os.path.join(full_genome_dir, self.lsu_silva_summary_file)
-                    lsu_count = self._parse_taxonomy_file(genome_id, lsu_silva_taxonomy_file, fout_lsu_silva_taxonomy, 'lsu_silva', lsu_silva_fna_file, lsu_silva_summary_file)
-
-                    fout_ssu_silva_count.write('%s\t%d\n' % (genome_id, ssu_count))
-                    fout_lsu_silva_count.write('%s\t%d\n' % (genome_id, lsu_count))
-
-        fout_nt.close()
-        fout_gene.close()
-        fout_gg_taxonomy.close()
-        fout_ssu_silva_taxonomy.close()
-        fout_lsu_silva_taxonomy.close()
-        fout_ssu_silva_count.close()
-        fout_lsu_silva_count.close()
-
-
-if __name__ == '__main__':
-    print __prog_name__ + ' v' + __version__ + ': ' + __prog_desc__
-    print '  by ' + __author__ + ' (' + __email__ + ')' + '\n'
-
-    parser = argparse.ArgumentParser(formatter_class=argparse.ArgumentDefaultsHelpFormatter)
-    parser.add_argument('genbank_genome_dir', help='base directory leading to NCBI GenBank archaeal and bacterial genome assemblies')
-    parser.add_argument('refseq_genome_dir', help='base directory leading to NCBI RefSeq archaeal and bacterial genome assemblies')
-    parser.add_argument('user_genome_dir', help='base directory leading to user genomes or NONE to skip')
-    parser.add_argument('output_dir', help='output directory')
-
-    args = parser.parse_args()
-
-    try:
-        p = MetadataTable()
-        p.run(args.genbank_genome_dir, args.refseq_genome_dir, args.user_genome_dir, args.output_dir)
-    except SystemExit:
-        print "\nControlled exit resulting from an unrecoverable error or warning."
-    except:
-        print "\nUnexpected error:", sys.exc_info()[0]
->>>>>>> 7cfae35b
         raise