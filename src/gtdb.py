#!/usr/bin/env python

###############################################################################
#                                                                             #
#    This program is free software: you can redistribute it and/or modify     #
#    it under the terms of the GNU General Public License as published by     #
#    the Free Software Foundation, either version 3 of the License, or        #
#    (at your option) any later version.                                      #
#                                                                             #
#    This program is distributed in the hope that it will be useful,          #
#    but WITHOUT ANY WARRANTY; without even the implied warranty of           #
#    MERCHANTABILITY or FITNESS FOR A PARTICULAR PURPOSE.  See the            #
#    GNU General Public License for more details.                             #
#                                                                             #
#    You should have received a copy of the GNU General Public License        #
#    along with this program. If not, see <http://www.gnu.org/licenses/>.     #
#                                                                             #
###############################################################################

import argparse
import sys
import os
import inspect
import ntpath
import logging

from biolib.common import make_sure_path_exists
from biolib.external.execute import check_dependencies
from biolib.misc.custom_help_formatter import CustomHelpFormatter

from gtdb import GenomeDatabase
from gtdb import DefaultValues
from gtdb import Config
<<<<<<< HEAD
from gtdb.Exceptions import GenomeDatabaseError,DumpDBErrors, DumpDBWarnings, ErrorReport
=======
from gtdb.Exceptions import GenomeDatabaseError
>>>>>>> 534bd39f

from gtdb.Tools import confirm


def version():
    """Read software and NCBI version information from file.

    Returns
    -------
    str
        Software version.
    str
        Software, NCBI database, and GTDB database versions.
    """
    cur_dir = os.path.dirname(os.path.abspath(inspect.getfile(inspect.currentframe())))
    # cur_dir = os.path.dirname(os.path.realpath(__file__))
    version_file = open(os.path.join(cur_dir, 'VERSION'))

    software_version = version_file.readline().strip()
    software_version = software_version[software_version.find('=') + 1:]

    ncbi_version = version_file.readline().strip()
    ncbi_version = ncbi_version[ncbi_version.find('=') + 1:]

    gtdb_version = version_file.readline().strip()
    gtdb_version = gtdb_version[gtdb_version.find('=') + 1:]

    taxonomy_version = version_file.readline().strip()
    taxonomy_version = taxonomy_version[taxonomy_version.find('=') + 1:]

    return software_version, ncbi_version, gtdb_version, taxonomy_version


def versionInfo():
    """Get version information.

    Returns
    -------
    str
        String indication software and NCBI version information.
    """

    software_version, ncbi_version, gtdb_version, taxonomy_version = version()
    return 'GTDB v{0} (NCBI RefSeq {1}; Internal database v{2}; Taxonomy {3})'.format(software_version, ncbi_version, gtdb_version, taxonomy_version)


def loggerSetup(output_dir, release, silent=False):
    """Set logging for application.

    Parameters
    ----------
    output_dir : str
        Output directory for log file.
    silent : boolean
        Flag indicating if output to stdout should be suppressed.
    """

    # setup general properties of logger
    logger = logging.getLogger('')
    logger.setLevel(logging.DEBUG)
    log_format = logging.Formatter(fmt="[%(asctime)s] %(levelname)s: %(message)s",
                                   datefmt="%Y-%m-%d %H:%M:%S")

    # setup logging to console
    if not silent:
        stream_logger = logging.StreamHandler(sys.stdout)
        stream_logger.setFormatter(log_format)
        stream_logger.setLevel(logging.DEBUG)
        logger.addHandler(stream_logger)

    if output_dir:
        make_sure_path_exists(output_dir)
        file_logger = logging.FileHandler(
            os.path.join(output_dir, 'gtdb.log'), 'a')
        file_logger.setFormatter(log_format)
        logger.addHandler(file_logger)

    if release == Config.LATEST_DB:
        logger.info(versionInfo())
    else:
        logger.info("Deprecated version of GTDB : {0}".format(release))
    logger.info(ntpath.basename(sys.argv[0]) + ' ' + ' '.join(sys.argv[1:]))

    
def AddUser(db, args):
    log_has_root = False
    if args.login_as_root and args.has_root:
        log_has_root = True
    return db.addUser(args.username,
                      args.role,
                      log_has_root)


def EditUser(db, args):
    log_has_root = False
    if args.login_as_root and args.has_root:
        log_has_root = True
    return db.editUser(args.username,
                       args.role,
                       log_has_root)


def AddGenomes(db, args):

    return db.AddGenomes(args.batchfile,
                         args.checkm_file,
                         args.study_file,
                         args.genome_list_id,
                         args.genome_list_name)


def CreateTreeData(db, args):
    genome_id_list, rep_genome_ids = db.GetGenomeIds(args.all_dereplicated,
                                                     args.ncbi_dereplicated,
                                                     args.donovan_sra_dereplicated,
                                                     args.all_genomes,
                                                     args.ncbi_genomes,
                                                     args.user_genomes,
                                                     args.genome_list_ids,
                                                     args.genome_ids,
                                                     args.genome_batchfile)

    #===========================================================================
    # Warning
    # When one of the 2 main marker sets is chosen (Archaeal or Bacterial)
    # AND the taxa filter is absent AND the force flag is not selected.
    # A message is sent to the user to confirm the tree creation command
    #===========================================================================
    if args.marker_set_ids and not args.taxa_filter and not args.force:
        list_ids = args.marker_set_ids.split(",")
        if len(list_ids) == 1:
            check = False
            if list_ids[0] == '1':
                marker_domain = ("Bacterial", "d__Bacteria")
                check = True
            elif list_ids[0] == '2':
                marker_domain = ("Archaeal", "d__Archaea")
                check = True
            if check:
                if not confirm("{0} marker set has been selected but --taxa_filter has not been specified ({1} recommended). continue with no taxa filter".format(marker_domain[0], marker_domain[1])):
                    db.ReportError("User aborted tree creation.")
                    return False

    marker_id_list = db.GetMarkerIds(args.marker_ids,
                                     args.marker_set_ids,
                                     args.marker_batchfile)

    return db.MakeTreeData(marker_id_list,
                           genome_id_list,
                           args.out_dir,
                           args.prefix,
                           args.quality_threshold,
                           args.quality_weight,
                           args.comp_threshold,
                           args.cont_threshold,
                           args.min_perc_aa,
                           args.min_rep_perc_aa,
                           args.min_perc_taxa,
                           args.consensus,
                           args.taxa_filter,
                           args.excluded_genome_list_ids,
                           args.excluded_genome_ids,
                           args.guaranteed_genome_list_ids,
                           args.guaranteed_genome_ids,
                           args.guaranteed_batchfile,
                           rep_genome_ids,
                           not args.no_alignment,
                           args.individual,
                           not args.no_tree)


def ViewGenomes(db, args):
    if args.view_all:
        return db.ViewGenomes()
    else:
        external_ids = None
        if args.id_list:
            external_ids = args.id_list.split(",")
        return db.ViewGenomes(args.batchfile, external_ids)
<<<<<<< HEAD
=======

>>>>>>> 534bd39f

def StatGenomes(db, args):
    external_ids = None
    if args.id_list:
        external_ids = args.id_list.split(",")
    return db.StatGenomes(args.batchfile, external_ids, args.stat_fields.split(","))


def DeleteGenomes(db, args):

    external_ids = None
    if args.id_list:
        external_ids = args.id_list.split(",")

    list_ids = None
    if args.list_of_list_id:
        list_ids = args.list_of_list_id.split(",")

    return db.DeleteGenomes(args.batchfile, external_ids, list_ids, args.reason)


def PullGenomes(db, args):

    make_sure_path_exists(args.out_dir)

    external_ids = None
    if args.id_list:
        external_ids = args.id_list.split(",")

    list_ids = None
    if args.list_of_list_id:
        list_ids = args.list_of_list_id.split(",")

    return db.PullGenomes(args.batchfile,
                          external_ids,
                          list_ids,
                          args.genomic,
                          args.gene,
                          args.gene_nt,
                          args.out_dir,
                          args.gtdb_header)


def ExportSSUSequences(db, args):
    return db.ExportSSUSequences(args.outfile)


def ExportLSUSequences(db, args):
    return db.ExportLSUSequences(args.outfile)


def CreateGenomeList(db, args):

    external_ids = []

    if args.genome_ids:
        external_ids = args.genome_ids.split(",")
    genome_list_id = db.CreateGenomeList(args.batchfile,
                                         external_ids,
                                         args.name,
                                         args.description,
                                         (not args.public))

    if not genome_list_id:
        return False

    return genome_list_id


def ViewGenomeLists(db, args):

    genome_lists = []
    if args.root_owned or (args.self_owned and db.currentUser.isRootUser()):
        genome_lists = db.GetVisibleGenomeListsByOwner(include_private=False)
    elif args.self_owned:
        genome_lists = db.GetVisibleGenomeListsByOwner(
            owner_id=db.currentUser.getUserId(), include_private=False)
    elif args.all_public:
        genome_lists = db.GetAllVisibleGenomeListIds(include_private=False)
    elif args.all:
        genome_lists = db.GetAllVisibleGenomeListIds(include_private=True)
    elif args.owner_name is not None:
        genome_lists = db.GetGenomeListIdsforUser(args.owner_name)
    else:
        # TODO: this
        db.ReportError(
            "There is an unknown argument")
        return False

    if len(genome_lists) == 0:
        print "No genomes lists found."
        return True

    return db.PrintGenomeListsDetails(genome_lists)


def ContentsGenomeLists(db, args):

    list_ids = []
    if args.list_ids:
        list_ids = args.list_ids.split(",")

    return db.ViewGenomeListsContents(list_ids)


def EditGenomeLists(db, args):

    genome_ids = None
    if args.genome_ids:
        genome_ids = args.genome_ids.split(",")

    private = None
    if args.public:
        private = False
    if args.private:
        private = True

    return db.EditGenomeList(args.list_id, args.batchfile, genome_ids, args.operation, args.name, args.description, private)


def DeleteGenomeLists(db, args):
    list_ids = None
    if args.list_ids:
        list_ids = args.list_ids.split(",")
    return db.DeleteGenomeLists(list_ids)


def ViewMarkers(db, args):

    if args.view_all:
        return db.ViewMarkers()
    else:
        external_ids = None
        if args.id_list:
            external_ids = args.id_list.split(",")
        return db.ViewMarkers(args.batchfile, external_ids)


def CreateMarkerSet(db, args):

    external_marker_ids = []
    if args.marker_ids:
        external_marker_ids = args.marker_ids.split(",")

    marker_set_id = db.CreateMarkerSet(args.batchfile,
                                       external_marker_ids,
                                       args.name,
                                       args.description,
                                       (not args.public))

    return marker_set_id


def ViewMarkerSets(db, args):

    marker_sets = []
    if args.root_owned or (args.self_owned and db.currentUser.isRootUser()):
        marker_sets = db.GetVisibleMarkerSetsByOwner(include_private=False)
    elif args.self_owned:
        marker_sets = db.GetVisibleMarkerSetsByOwner(
            db.currentUser.getUserId(), include_private=False)
    elif args.all_public:
        marker_sets = db.GetAllVisibleMarkerSetIds(include_private=False)
    elif args.all:
        marker_sets = db.GetAllVisibleMarkerSetIds(include_private=True)
    elif args.owner_name is not None:
        marker_sets = db.GetAllMarkerSetsforUser(args.owner_name)
    else:
        # TODO: this
        db.ReportError(
            "There is an unknown argument")
        return False

    if len(marker_sets) == 0:
        print "No marker sets found."
        return True

    return db.printMarkerSetsDetails(marker_sets)


def EditMarkerSet(db, args):

    marker_ids = None
    if args.marker_ids:
        marker_ids = args.marker_ids.split(",")

    private = None
    if args.public:
        private = False
    if args.private:
        private = True

    return db.EditMarkerSet(args.set_id, args.batchfile, marker_ids, args.operation, args.name, args.description, private)


def DeleteMarkerSets(db, args):
    set_ids = None
    if args.set_ids:
        set_ids = args.set_ids.split(",")
    return db.deleteMarkerSets(set_ids)


def MarkerSetsContents(db, args):

    set_ids = []
    if args.set_ids:
        set_ids = args.set_ids.split(",")

    return db.ViewMarkerSetsContents(set_ids)


def viewMetadata(db, args):
    return db.ViewMetadata()


def exportMetadata(db, args):
    return db.ExportMetadata(args.outfile, args.outmetaformat)


def importMetadata(db, args):
    if not db.currentUser.isRootUser():
        logging.getLogger().warning("Only the root user may import metadata.")
        return True

    return db.ImportMetadata(args.table, args.field, args.typemeta, args.metadatafile)


def createMetadata(db, args):
    if not db.currentUser.isRootUser():
        logging.getLogger().warning(
            "Only the root user may create new metadata fields.")

        return True

    return db.CreateMetadata(args.metadatafile)

    
def exportTaxonomyGTDB(db, args):
    return db.ExportTaxonomy('GTDB', args.outfile)

    
def exportTaxonomyNCBI(db, args):
    return db.ExportTaxonomy('NCBI', args.outfile)


def DatabaseStatsData(db, args):
    return db.ReportStats()


def RunTreeExceptions(db, args):
    return db.RunTreeWeightedExceptions(args.outfile,
                                        args.comp_threshold,
                                        args.cont_threshold,
                                        args.quality_weight,
                                        args.quality_threshold)


def RunSanityCheck(db, args):
    return db.RunSanityCheck()


def RunTaxonomyCheck(db, args):
    return db.RunTaxonomyCheck(args.rank_depth)


def RunDomainAssignmentReport(db, args):
    return db.RunDomainAssignmentReport(args.outfile)


def ExportGenomePaths(db, args):
    return db.ExportGenomePaths(args.outfile)


def CheckUserIDsDuplicates(db, args):
    return db.CheckUserIDsDuplicates()


if __name__ == '__main__':
    # make sure all required dependencies are on the system path
    check_dependencies(
        ['prodigal', 'genometk', 'blastn', 'hmmsearch', 'pfam_search.pl'])

    # create the top-level parser
    parser = argparse.ArgumentParser(prog='gtdb', formatter_class=CustomHelpFormatter)
    parser.add_argument('-r', dest='login_as_root', action='store_true',
                        help='Login as the root user.')
    parser.add_argument('-u', dest='logon_as_user',
                        help='Logon as this user (implies -r).'),
    parser.add_argument('-t', dest='threads', type=int, default=1,
                        help='Maximum number of threads/cpus to use.')
    parser.add_argument('-db', dest='release', default=Config.LATEST_DB, choices=Config.DB_SERVERS.keys(),
                        help='Database version to connect to. Please notice that previous versions are unstable and are locked (no user genomes can be added and deleted) ')
    parser.add_argument('-f', dest='force', action='store_true',
                        help='Force all action (required to override warnings for certain actions).')
    parser.add_argument('-y', dest='assume_yes', action='store_true',
                        help='Assume yes to all confirmation prompts (useful for batch processing).')
    parser.add_argument('--tab_table', action='store_true',
                        help='Write tables as tab-separated.')
    parser.add_argument('--silent', action='store_true',
                        help='Suppress output to screen.')
    parser.add_argument('--debug', dest='debug', action='store_true',
                        help='Run in debug mode.')
    parser.add_argument('--version', action='version', version=versionInfo(),
                        help='Show version information.')

    category_parser = parser.add_subparsers(
        dest='category_parser_name')

    user_category_parser = category_parser.add_parser('users',
                                                      formatter_class=CustomHelpFormatter,
                                                      help='Commands for adding and modifying users.')

    user_category_subparser = user_category_parser.add_subparsers(
        help='User command help.', dest='user_subparser_name')

    genome_category_parser = category_parser.add_parser('genomes',
                                                        formatter_class=CustomHelpFormatter,
                                                        help='Commands for adding, viewing, and removing genomes.')
    genome_category_subparser = genome_category_parser.add_subparsers(help='Genome command help.',
                                                                      dest='genome_subparser_name')

    genome_list_category_parser = category_parser.add_parser('genome_lists',
                                                             formatter_class=CustomHelpFormatter,
                                                             help='Commands for adding, viewing, and removing lists of genomes.')
    genome_list_category_subparser = genome_list_category_parser.add_subparsers(help='Genome list command help.',
                                                                                dest='genome_list_subparser_name')

    marker_category_parser = category_parser.add_parser('markers',
                                                        formatter_class=CustomHelpFormatter,
                                                        help='Commands for adding or viewing marker genes.')
    marker_category_subparser = marker_category_parser.add_subparsers(help='Marker command help.',
                                                                      dest='marker_subparser_name')

    marker_set_category_parser = category_parser.add_parser('marker_sets',
                                                            formatter_class=CustomHelpFormatter,
                                                            help='Commands for adding, viewing, and removing sets of markers.')
    marker_set_category_subparser = marker_set_category_parser.add_subparsers(help='Marker set command help.',
                                                                              dest='marker_sets_subparser_name')

    metadata_category_parser = category_parser.add_parser('metadata',
                                                          formatter_class=CustomHelpFormatter,
                                                          help='Commands for adding, viewing, and removing metadata fields and values.')
    metadata_category_subparser = metadata_category_parser.add_subparsers(help='Metadata command help.',
                                                                          dest='metadata_subparser_name')

    taxonomy_category_parser = category_parser.add_parser('taxonomy',
                                                          formatter_class=CustomHelpFormatter,
                                                          help='Commands for exporting the taxonomic information.')
    taxonomy_category_subparser = taxonomy_category_parser.add_subparsers(help='Taxonomy command help.',
                                                                          dest='taxonomy_subparser_name')

    tree_category_parser = category_parser.add_parser('tree',
                                                      formatter_class=CustomHelpFormatter,
                                                      help='Commands for inferring a phylogeny.')
    tree_category_subparser = tree_category_parser.add_subparsers(help='Tree command help.',
                                                                  dest='tree_subparser_name')

    db_stats_category_parser = category_parser.add_parser('db_stats',
                                                          formatter_class=CustomHelpFormatter,
                                                          help='Commands for viewing database statistics.')
    db_stats_category_subparser = db_stats_category_parser.add_subparsers(help='Database statistics command help.',
                                                                          dest='db_stats_subparser_name')

    power_category_parser = category_parser.add_parser('power',
                                                       formatter_class=CustomHelpFormatter,
                                                       help='Power command to run miscellaneous scripts')
    power_category_subparser = power_category_parser.add_subparsers(help='Power command help.',
                                                                    dest='power_subparser_name')

# -------- User Management subparsers

    # user add parser
    parser_user_add = user_category_subparser.add_parser('add',
                                                         add_help=False,
                                                         formatter_class=CustomHelpFormatter,
                                                         help='Add a user')

    required_user_add = parser_user_add.add_argument_group('required  arguments')
    required_user_add.add_argument('--username', dest='username', required=True,
                                   help='Username of the new user.')

    optional_user_add = parser_user_add.add_argument_group('optional arguments')
    optional_user_add.add_argument('--role', dest='role', choices=('user', 'admin'), required=False,
                                   help='Role of the new user.')
    optional_user_add.add_argument('--has_root', dest='has_root', action="store_true", required=False,
                                   help='User has permission to become the root user.')
    optional_user_add.add_argument('-h', '--help', action="help",
                                   help="Show help message.")

    parser_user_add.set_defaults(func=AddUser)

    # user edit parser
    parser_user_edit = user_category_subparser.add_parser('edit',
                                                          add_help=False,
                                                          formatter_class=CustomHelpFormatter,
                                                          help='Edit a user')

    required_user_edit = parser_user_edit.add_argument_group('required arguments')
    required_user_edit.add_argument('--username', dest='username', required=True,
                                    help='Username of the user to edit.')

    mutual_user_edit = parser_user_edit.add_argument_group('mutually exclusive optional arguments')
    mutex_group = mutual_user_edit.add_mutually_exclusive_group(required=False)
    mutex_group.add_argument('--has_root', dest='has_root', action="store_true", default=None,
                             help='Grant user the permission to become the root user.')
    mutex_group.add_argument('--no_root', dest='has_root', action="store_false", default=None,
                             help="Revoke user's permission to become the root user.")

    optional_user_edit = parser_user_edit.add_argument_group('optional arguments')
    optional_user_edit.add_argument('--role', dest='role', choices=('user', 'admin'), required=False,
                                    help='Change the user to this role.')
    optional_user_edit.add_argument('-h', '--help', action="help",
                                    help="Show help message.")

    parser_user_edit.set_defaults(func=EditUser)

# -------- Genome Management subparsers

    # genome add parser
    parser_genome_add = genome_category_subparser.add_parser('add',
                                                             add_help=False,
                                                             formatter_class=CustomHelpFormatter,
                                                             help='Add one or more genomes to the tree.')

    required_genome_add = parser_genome_add.add_argument_group('required arguments')
    required_genome_add.add_argument('--batchfile', dest='batchfile', required=True,
                                     help='Batch file describing genomes - one per line, tab separated in 3-6 columns (bin_filename, bin_name, bin_desc, [gene_filename], [source], [id_at_source]).')
    required_genome_add.add_argument('--checkm_results', dest='checkm_file', required=True,
                                     help='Provide a tab-separated CheckM results file (e.g. "checkm taxonomy_wf -f CHECKM_FILE --tab_table domain Bacteria ./bins output").')
    required_genome_add.add_argument('--study_file', required=True,
                                     help='File describing study and workflow from which genomes were recovered.')

    mutual_genome_add = parser_genome_add.add_argument_group('mutually exclusive required arguments')
    mutex_group = mutual_genome_add.add_mutually_exclusive_group(required=True)
    mutex_group.add_argument('--modify_list', dest='genome_list_id',
                             help='Modify a genome list with the specified id and add all batchfile genomes into it.')
    mutex_group.add_argument('--create_list', dest='genome_list_name',
                             help='Create a genome list with the specified name and add all batchfile genomes into it.')
    mutex_group.add_argument('--no_list', dest='no_genome_list', action="store_true",
                             help="Don't add these genomes to a list.")

    optional_genome_add = parser_genome_add.add_argument_group('optional arguments')
    optional_genome_add.add_argument('-h', '--help', action="help",
                                     help="Show help message.")

    parser_genome_add.set_defaults(func=AddGenomes)

    # genome delete parser
    parser_genome_delete = genome_category_subparser.add_parser('delete',
                                                                add_help=False,
                                                                formatter_class=CustomHelpFormatter,
                                                                help='Remove genomes from the database.')
    atleastone_genome_delete = parser_genome_delete.add_argument_group('At least one argument required')
    atleastone_genome_delete.add_argument('--batchfile', dest='batchfile', default=None,
                                          help='Batchfile of genome IDs (one per line) to delete.')
    atleastone_genome_delete.add_argument('--genome_ids', dest='id_list', default=None,
                                          help='Provide a list of genome IDs (comma separated) to delete.')
    atleastone_genome_delete.add_argument('--list_ids', dest='list_of_list_id', default=None,
                                          help='Provide IDs of genome list (comma separated) to delete. Genomes part of those lists will be deleted and move to deprecated.')

    required_genome_delete = parser_genome_delete.add_argument_group('required named arguments')
    required_genome_delete.add_argument('--reason', dest='reason', required=True,
                                        help='Provide a reason why genomes are deleted.')

    optional_genome_delete = parser_genome_delete.add_argument_group('optional arguments')
    optional_genome_delete.add_argument('-h', '--help', action="help",
                                        help="Show help message.")

    parser_genome_delete.set_defaults(func=DeleteGenomes)

    # genome pull parser
    parser_genome_pull = genome_category_subparser.add_parser('pull',
                                                              add_help=False,
                                                              formatter_class=CustomHelpFormatter,
                                                              help='Pull genomic and gene data from database.')
    atleastone_genome_pull = parser_genome_pull.add_argument_group('At least one argument required')
    atleastone_genome_pull.add_argument('--batchfile', dest='batchfile', default=None,
                                        help='Batchfile of genome IDs (one per line) to pull.')
    atleastone_genome_pull.add_argument('--genome_ids', dest='id_list', default=None,
                                        help='Provide a list of genome IDs (comma separated) to pull.')
    atleastone_genome_pull.add_argument('--list_ids', dest='list_of_list_id', default=None,
                                        help='Provide IDs of genome lists (comma separated) to pull.')

    atleastone_genome_pull_data = parser_genome_pull.add_argument_group('At least one argument required')
    atleastone_genome_pull_data.add_argument('--genomic', default=None, action='store_true',
                                             help='Pull genomic sequences.')
    atleastone_genome_pull_data.add_argument('--gene', default=None, action='store_true',
                                             help='Pull called genes in amino acid space.')
    atleastone_genome_pull_data.add_argument('--gene_nt', default=None, action='store_true',
                                             help='Pull called genes in nucleotide space.')

    required_markers_genome_pull = parser_genome_pull.add_argument_group('required arguments')
    required_markers_genome_pull.add_argument('--output', dest='out_dir', required=True,
                                              help='Directory to output files.')

    optional_genome_pull = parser_genome_pull.add_argument_group('optional arguments')
    optional_genome_pull.add_argument('--gtdb_header', default=False, action="store_true",
                                      help="Add GTDB Prefix to NCBI Genomes (GB for Genbank and RS for Refseq).")
    optional_genome_pull.add_argument('-h', '--help', action="help",
                                      help="Show help message.")

    optional_genome_pull.set_defaults(func=PullGenomes)

    # genome view parser
    parser_genome_view = genome_category_subparser.add_parser('view',
                                                              add_help=False,
                                                              formatter_class=CustomHelpFormatter,
                                                              help='View database details of genomes.')
    atleastone_genome_view = parser_genome_view.add_argument_group('At least one argument required')
    atleastone_genome_view.add_argument('--batchfile', dest='batchfile', default=None,
                                        help='Batchfile of genome IDs (one per line) to view.')
    atleastone_genome_view.add_argument('--genome_ids', dest='id_list', default=None,
                                        help='Provide a list of genome IDs (comma separated) to view.')
    atleastone_genome_view.add_argument('--all', dest='view_all', action="store_true",
                                        help='View all genomes in the database.')

    optional_genome_view = parser_genome_view.add_argument_group('optional arguments')
    optional_genome_view.add_argument('-h', '--help', action="help",
                                      help="Show help message.")

    parser_genome_view.set_defaults(func=ViewGenomes)

    # genome stats parser
    parser_genome_stats = genome_category_subparser.add_parser('stats',
                                                               add_help=False,
                                                               formatter_class=CustomHelpFormatter,
                                                               help='View statistics of genome.')

    required_genome_stats = parser_genome_stats.add_argument_group('required arguments')
    required_genome_stats.add_argument('--stat_fields', required=True,
                                       help='GTDB fields to report (comma separated).')

    atleastone_genome_view = parser_genome_stats.add_argument_group('At least one argument required')
    atleastone_genome_view.add_argument('--batchfile', dest='batchfile', default=None,
                                        help='Batchfile of genome IDs (one per line) to view.')
    atleastone_genome_view.add_argument('--genome_ids', dest='id_list', default=None,
                                        help='Provide a list of genome IDs (comma separated) to view.')

    optional_genome_view = parser_genome_stats.add_argument_group('optional arguments')
    optional_genome_view.add_argument('-h', '--help', action="help",
                                      help="Show help message.")

    parser_genome_stats.set_defaults(func=StatGenomes)

    # export SSU sequences for all genomes
    parser_genome_ssu_export = genome_category_subparser.add_parser('ssu_export',
                                                                    add_help=False,
                                                                    formatter_class=CustomHelpFormatter,
                                                                    help='Export FASTA file containing an LSU sequence for each genome.')

    required_genome_ssu_export = parser_genome_ssu_export.add_argument_group('required arguments')
    required_genome_ssu_export.add_argument('--output', dest='outfile', default=None, required=True,
                                            help='Name of output file.')

    optional_genome_ssu_export = parser_genome_ssu_export.add_argument_group('optional arguments')
    optional_genome_ssu_export.add_argument('-h', '--help', action="help",
                                            help="Show help message.")

    parser_genome_ssu_export.set_defaults(func=ExportSSUSequences)

    # export LSU sequences for all genomes
    parser_genome_lsu_export = genome_category_subparser.add_parser('lsu_export',
                                                                    add_help=False,
                                                                    formatter_class=CustomHelpFormatter,
                                                                    help='Export FASTA file containing an LSU sequence for each genome.')

    required_genome_lsu_export = parser_genome_lsu_export.add_argument_group('required arguments')
    required_genome_lsu_export.add_argument('--output', dest='outfile', default=None, required=True,
                                            help='Name of output file.')

    optional_genome_lsu_export = parser_genome_lsu_export.add_argument_group('optional arguments')
    optional_genome_lsu_export.add_argument('-h', '--help', action="help",
                                            help="Show help message.")

    parser_genome_lsu_export.set_defaults(func=ExportLSUSequences)

# -------- Genome Lists Management subparsers

    # Create genome list
    parser_gl_create = genome_list_category_subparser.add_parser('create',
                                                                 add_help=False,
                                                                 formatter_class=CustomHelpFormatter,
                                                                 help='Create a genome list.')
    required_gl_create = parser_gl_create.add_argument_group('required named arguments')
    required_gl_create.add_argument('--name', dest='name', required=True,
                                    help='Name of the genome list.')

    atleastone_gl_create = parser_gl_create.add_argument_group('At least one argument required')
    atleastone_gl_create.add_argument('--batchfile', dest='batchfile',
                                      help='File of genome IDs, one per line, to add to the create list.')
    atleastone_gl_create.add_argument('--genome_ids', dest='genome_ids',
                                      help='List of genome IDs (comma separated) to add to the create list.')

    optional_gl_create = parser_gl_create.add_argument_group('optional arguments')
    optional_gl_create.add_argument('--description', dest='description',
                                    help='A brief description of the genome list.')
    optional_gl_create.add_argument('--set_public', dest='public', action='store_true', default=False,
                                    help='Make the new list publicly visible.')
    optional_gl_create.add_argument('-h', '--help', action="help",
                                    help="Show help message.")

    parser_gl_create.set_defaults(func=CreateGenomeList)

    # View genome lists
    parser_gl_view = genome_list_category_subparser.add_parser('view',
                                                               add_help=False,
                                                               formatter_class=CustomHelpFormatter,
                                                               help='View genome lists.')

    mutual_genome_add = parser_gl_view.add_argument_group('mutually exclusive required arguments')
    mutex_group = mutual_genome_add.add_mutually_exclusive_group(required=True)
    mutex_group.add_argument('--root', dest='root_owned', default=False, action='store_true',
                             help='Show genome lists owned by the root user.')
    mutex_group.add_argument('--self', dest='self_owned', default=False, action='store_true',
                             help='Show genome lists owned by you.')
    mutex_group.add_argument('--owner', dest='owner_name',
                             help='Show genome lists owned by a specific user.')
    mutex_group.add_argument('--all_public', default=False, action='store_true',
                             help='Show public genome lists from all users.')
    mutex_group.add_argument('--all', default=False, action='store_true',
                             help='View all genome lists.')

    optional_gl_view = parser_gl_view.add_argument_group('optional arguments')
    optional_gl_view.add_argument('-h', '--help', action="help",
                                  help="Show help message.")

    parser_gl_view.set_defaults(func=ViewGenomeLists)

    # Show genome list
    parser_gl_contents = genome_list_category_subparser.add_parser('contents',
                                                                   add_help=False,
                                                                   formatter_class=CustomHelpFormatter,
                                                                   help='View the contents of genome list(s).')
    required_gl_contents = parser_gl_contents.add_argument_group('required arguments')
    required_gl_contents.add_argument('--list_ids', dest='list_ids', required=True,
                                      help='Provide a list of genome list IDs (comma separated) whose contents you wish to view.')

    optional_gl_contents = parser_gl_contents.add_argument_group('optional arguments')
    optional_gl_contents.add_argument('-h', '--help', action="help",
                                      help="Show help message.")

    parser_gl_contents.set_defaults(func=ContentsGenomeLists)

    # Edit genome list
    parser_gl_edit = genome_list_category_subparser.add_parser('edit',
                                                               add_help=False,
                                                               formatter_class=CustomHelpFormatter,
                                                               help='Edit a genome list.')
    required_gl_edit = parser_gl_edit.add_argument_group('required named arguments')
    required_gl_edit.add_argument('--list_id', dest='list_id', required=True,
                                  help='Id of genome list to edit.')

    mutualoptional_gl_edit = parser_gl_edit.add_argument_group('mutually optional arguments')
    mutex_group = mutualoptional_gl_edit.add_mutually_exclusive_group(required=False)
    mutex_group.add_argument('--set_private', dest='private', action="store_true", default=False,
                             help='Make this genome list private (only you can see).')
    mutex_group.add_argument('--set_public', dest='public', action="store_true", default=False,
                             help='Make this genome list public (all users can see).')

    optional_gl_edit = parser_gl_edit.add_argument_group('optional arguments')
    optional_gl_edit.add_argument('--batchfile', dest='batchfile',
                                  help='A file of genome IDs, one per line, to add remove from the list.')
    optional_gl_edit.add_argument('--genome_ids', dest='genome_ids',
                                  help='List of genome IDs to add/remove from list.')
    optional_gl_edit.add_argument('--operation', dest='operation', choices=('add', 'remove'),
                                  help='What to do with the genome_ids with regards to the genome list. If all genomes are removed from a list, the list will be deleted.')
    optional_gl_edit.add_argument('--name', dest='name',
                                  help='Modify the name of the list to this.')
    optional_gl_edit.add_argument('--description', dest='description',
                                  help='Change the description of the genome list.')
    optional_gl_edit.add_argument('-h', '--help', action="help",
                                  help="Show help message.")

    parser_gl_edit.set_defaults(func=EditGenomeLists)

    # Delete genome list
    parser_gl_delete = genome_list_category_subparser.add_parser('delete',
                                                                 add_help=False,
                                                                 formatter_class=CustomHelpFormatter,
                                                                 help='Delete a genome list.')
    required_gl_delete = parser_gl_delete.add_argument_group('required named arguments')
    required_gl_delete.add_argument('--list_ids', dest='list_ids', required=True,
                                    help='Id of the genome lists to delete.')

    optional_gl_delete = parser_gl_delete.add_argument_group('optional arguments')
    optional_gl_delete.add_argument('-h', '--help', action="help",
                                    help="Show help message.")

    parser_gl_delete.set_defaults(func=DeleteGenomeLists)


# --------- Marker Management Subparsers

    # View markers
    parser_marker_view = marker_category_subparser.add_parser('view',
                                                              add_help=False,
                                                              formatter_class=CustomHelpFormatter,
                                                              help='View HMM markers in the database.')
    atleastone_marker_view = parser_marker_view.add_argument_group('At least one required argument')
    atleastone_marker_view.add_argument('--batchfile', dest='batchfile', default=None,
                                        help='Batchfile of marker IDs (one per line) to view.')
    atleastone_marker_view.add_argument('--marker_ids', dest='id_list', default=None,
                                        help='Provide a list of marker IDs (comma separated) to view.')
    atleastone_marker_view.add_argument('--all', dest='view_all', action="store_true",
                                        help='View all markers in the database.')

    optional_marker_view = parser_marker_view.add_argument_group('optional arguments')
    optional_marker_view.add_argument('-h', '--help', action="help",
                                      help="Show help message.")

    parser_marker_view.set_defaults(func=ViewMarkers)

# -------- Marker Set Management subparsers

    # Create marker set
    parser_ms_create = marker_set_category_subparser.add_parser('create',
                                                                add_help=False,
                                                                formatter_class=CustomHelpFormatter,
                                                                help='Create a marker set.')
    required_ms_create = parser_ms_create.add_argument_group('required arguments')
    required_ms_create.add_argument('--name', dest='name', required=True,
                                    help='Name of the marker set.')

    atleastone_ms_create = parser_ms_create.add_argument_group('At least one required argument')
    atleastone_ms_create.add_argument('--batchfile', dest='batchfile',
                                      help='File of marker IDs, one per line, to add to the created set.')
    atleastone_ms_create.add_argument('--marker_ids', dest='marker_ids',
                                      help='List of marker IDs (comma separated) to add to the created set.')

    optional_ms_create = parser_ms_create.add_argument_group('optional arguments')
    optional_ms_create.add_argument('--description', dest='description',
                                    help='Brief description of the marker set.')
    optional_ms_create.add_argument('--set_public', dest='public', action='store_true', default=False,
                                    help='Make the new set publicly visible.')
    optional_ms_create.add_argument('-h', '--help', action="help",
                                    help="Show help message.")

    parser_ms_create.set_defaults(func=CreateMarkerSet)

    parser_ms_view = marker_set_category_subparser.add_parser('view',
                                                              add_help=False,
                                                              formatter_class=CustomHelpFormatter,
                                                              help='View visible marker sets.')
    required_ms_view = parser_ms_view.add_argument_group('mutually exclusive required arguments')
    mutex_group = required_ms_view.add_mutually_exclusive_group(required=True)
    mutex_group.add_argument('--root', dest='root_owned', default=False, action='store_true',
                             help='Only show marker sets owned by the root user.')
    mutex_group.add_argument('--self', dest='self_owned', default=False, action='store_true',
                             help='Only show marker sets owned by you.')
    mutex_group.add_argument('--owner', dest='owner_name',
                             help='Only show marker sets owned by a specific user.')
    mutex_group.add_argument('--all_public', default=False, action='store_true',
                             help='Show public marker sets from all users.')
    mutex_group.add_argument('--all', default=False, action='store_true',
                             help='View all marker sets.')

    optional_ms_view = parser_ms_view.add_argument_group('optional arguments')
    optional_ms_view.add_argument('-h', '--help', action="help",
                                  help="Show help message.")

    parser_ms_view.set_defaults(func=ViewMarkerSets)

    # Show marker set(s) contents
    parser_ms_contents = marker_set_category_subparser.add_parser('contents',
                                                                  add_help=False,
                                                                  formatter_class=CustomHelpFormatter,
                                                                  help='View the contents of marker set(s).')
    required_ms_contents = parser_ms_contents.add_argument_group('required named arguments')
    parser_ms_contents.add_argument('--set_ids', dest='set_ids', required=True,
                                    help='Provide a list of marker set IDs (comma separated) whose contents you wish to view.')

    optional_ms_contents = parser_ms_contents.add_argument_group('optional arguments')
    optional_ms_contents.add_argument('-h', '--help', action="help",
                                      help="Show help message.")

    parser_ms_contents.set_defaults(func=MarkerSetsContents)

    # Edit marker set
    parser_ms_edit = marker_set_category_subparser.add_parser('edit',
                                                              add_help=False,
                                                              formatter_class=CustomHelpFormatter,
                                                              help='Edit a marker set.')

    required_ms_edit = parser_ms_edit.add_argument_group('required arguments')
    required_ms_edit.add_argument('--set_id', dest='set_id', required=True,
                                  help='Id of the marker set to edit')

    mutual_ms_edit = parser_ms_edit.add_argument_group('mutually exclusive optional arguments')
    mutex_group = mutual_ms_edit.add_mutually_exclusive_group(required=False)
    mutex_group.add_argument('--set_private', dest='private', action="store_true", default=False,
                             help='Make this marker set private (only you can see).')
    mutex_group.add_argument('--set_public', dest='public', action="store_true", default=False,
                             help='Make this marker set public (all users can see).')

    optional_ms_edit = parser_ms_edit.add_argument_group('optional arguments')
    optional_ms_edit.add_argument('--batchfile', dest='batchfile',
                                  help='File of marker IDs, one per line, to add/remove from the set.')
    optional_ms_edit.add_argument('--marker_ids', dest='marker_ids',
                                  help='List (comma separated) of marker IDs to add/remove from set.')
    optional_ms_edit.add_argument('--operation', dest='operation', choices=('add', 'remove'),
                                  help='What to do with the provided marker IDs with regards to the marker set.')
    optional_ms_edit.add_argument('--name', dest='name',
                                  help='Modify the name of the set to this.')
    optional_ms_edit.add_argument('--description', dest='description',
                                  help='Change the description of the marker set to this.')
    optional_ms_edit.add_argument('-h', '--help', action="help",
                                  help="Show help message.")

    parser_ms_edit.set_defaults(func=EditMarkerSet)

    # Delete marker sets
    parser_ms_delete = marker_set_category_subparser.add_parser('delete',
                                                                add_help=False,
                                                                formatter_class=CustomHelpFormatter,
                                                                help='Delete a marker set.')
    required_ms_delete = parser_ms_delete.add_argument_group('required arguments')
    required_ms_delete.add_argument('--set_ids', dest='set_ids', required=True,
                                    help='List of marker set IDs (comma separated) whose contents you wish to delete.')

    optional_ms_delete = parser_ms_delete.add_argument_group('optional arguments')
    optional_ms_delete.add_argument('-h', '--help', action="help",
                                    help="Show help message.")

    parser_ms_delete.set_defaults(func=DeleteMarkerSets)

# -------- Metadata Management subparsers

    # metadata export parser
    parser_metadata_export = metadata_category_subparser.add_parser('export',
                                                                    add_help=False,
                                                                    formatter_class=CustomHelpFormatter,
                                                                    help='Export a CSV file with all metadata fields.')
    required_metadata_export = parser_metadata_export.add_argument_group('required arguments')
    required_metadata_export.add_argument('--output', dest='outfile', default=None, required=True,
                                          help='Name of output file.')

    optional_metadata_export = parser_metadata_export.add_argument_group('optional arguments')
    optional_metadata_export.add_argument('--format', dest='outmetaformat', choices=['csv', 'tab'], default='csv',
                                          help="Select the output format of the Metadata file.")
    optional_metadata_export.add_argument('-h', '--help', action="help",
                                          help="Show help message.")

    parser_metadata_export.set_defaults(func=exportMetadata)

    # metadata view parser
    parser_metadata_view = metadata_category_subparser.add_parser('view',
                                                                  add_help=False,
                                                                  formatter_class=CustomHelpFormatter,
                                                                  help='List existing metadata fields with table name and description.')

    optional_metadata_view = parser_metadata_view.add_argument_group('optional arguments')
    optional_metadata_view.add_argument('-h', '--help', action="help",
                                        help="Show help message.")

    parser_metadata_view.set_defaults(func=viewMetadata)

    # metadata create columns parser
    parser_metadata_create = metadata_category_subparser.add_parser('create',
                                                                    add_help=False,
                                                                    formatter_class=CustomHelpFormatter,
                                                                    help='Create one or more new metadata field.')
    required_metadata_create = parser_metadata_create.add_argument_group('required arguments')
    required_metadata_create.add_argument('--file', dest='metadatafile',
                                          required=True, help='Metadata file describing the new fields - ' +
                                          'one field per line, tab separated in 4 columns' +
                                          '(name, description, datatype, metadata table).')

    optional_metadata_create = parser_metadata_create.add_argument_group('optional arguments')
    optional_metadata_create.add_argument('-h', '--help', action="help",
                                          help="Show help message.")

    parser_metadata_create.set_defaults(func=createMetadata)

    # metadata import parser
    parser_metadata_import = metadata_category_subparser.add_parser('import',
                                                                    add_help=False,
                                                                    formatter_class=CustomHelpFormatter,
                                                                    help='Import metadata values for a list of genome.')
    required_metadata_import = parser_metadata_import.add_argument_group('required arguments')
    required_metadata_import.add_argument('--table', dest='table', default=None, required=True,
                                          help='Table where the metadata field is present.')
    required_metadata_import.add_argument('--field', dest='field', default=None, required=True,
                                          help='Metadata field where the value(s) will be saved.')
    required_metadata_import.add_argument('--type', dest='typemeta', default=None, required=True,
                                          help='Type of the Metadata field.')
    required_metadata_import.add_argument('--metadatafile', dest='metadatafile', default=None, required=True,
                                          help='TSV file. One genome per line, tab separated in 2 columns indicating genome id and metadata value.')

    optional_metadata_import = parser_metadata_import.add_argument_group('optional arguments')
    optional_metadata_import.add_argument('-h', '--help', action="help",
                                          help="Show help message.")

    parser_metadata_import.set_defaults(func=importMetadata)

# -------- Taxonomy subparsers

    # GTDB taxonomy export parser
    taxonomy_gtdb_export = taxonomy_category_subparser.add_parser('gtdb_export',
                                                                  add_help=False,
                                                                  formatter_class=CustomHelpFormatter,
                                                                  help='Export GTDB taxonomy as a TSV file.')
    required_taxonomy_gtdb_export = taxonomy_gtdb_export.add_argument_group('required arguments')
    required_taxonomy_gtdb_export.add_argument('--output', dest='outfile', default=None, required=True,
                                               help='Name of output file.')

    optional_taxonomy_gtdb_export = taxonomy_gtdb_export.add_argument_group('optional arguments')
    optional_taxonomy_gtdb_export.add_argument('-h', '--help', action="help",
                                               help="Show help message.")

    taxonomy_gtdb_export.set_defaults(func=exportTaxonomyGTDB)

    # NCBI taxonmoy export parser
    taxonomy_ncbi_export = taxonomy_category_subparser.add_parser('ncbi_export',
                                                                  add_help=False,
                                                                  formatter_class=CustomHelpFormatter,
                                                                  help='Export NCBI taxonomy as a TSV file.')
    required_taxonomy_ncbi_export = taxonomy_ncbi_export.add_argument_group('required arguments')
    required_taxonomy_ncbi_export.add_argument('--output', dest='outfile', default=None, required=True,
                                               help='Name of output file.')

    optional_taxonomy_ncbi_export = taxonomy_ncbi_export.add_argument_group('optional arguments')
    optional_taxonomy_ncbi_export.add_argument('-h', '--help', action="help",
                                               help="Show help message.")

    taxonomy_ncbi_export.set_defaults(func=exportTaxonomyNCBI)

# -------- Generate Tree Data
    parser_tree_create = tree_category_subparser.add_parser('create',
                                                            add_help=False,
                                                            formatter_class=CustomHelpFormatter,
                                                            help='Infer genome tree.')

    atleastone_genomes_create_tree = parser_tree_create.add_argument_group('minimum of one argument required')
    atleastone_genomes_create_tree.add_argument('--all_dereplicated', default=False, action='store_true',
                                                help=('Include all representative genomes and all genomes without ' +
                                                      'a representative. This is the set of genomes typically used ' +
                                                      'for initial tree exploration. Genomes are subject ' +
                                                      'to filtering.'))
    atleastone_genomes_create_tree.add_argument('--ncbi_dereplicated', default=False, action='store_true',
                                                help=('Include NCBI representative genomes and NCBI genomes without ' +
                                                      'a representative. This is the set of genomes typically used ' +
                                                      'for trees being published. Genomes are subject ' +
                                                      'to filtering.'))
    atleastone_genomes_create_tree.add_argument('--donovan_sra_dereplicated', default=False, action='store_true',
                                                help=("Include SRA dereplicated genomes generated from Donovan's SRA bins." +
                                                      ' This is a temporary flag.'))

    atleastone_genomes_create_tree.add_argument('--donovan_sra_representatives', default=False, action='store_true',
                                                help=('Include SRA representative genomes generated from Donovan SRA bins.' +
                                                      ' This is a temporary flag.'))

    atleastone_genomes_create_tree.add_argument('--all_genomes', default=False, action='store_true',
                                                help='Include all genomes, subject to filtering.')
    atleastone_genomes_create_tree.add_argument('--ncbi_genomes', default=False, action='store_true',
                                                help='Include all NCBI genomes, subject to filtering.')
    atleastone_genomes_create_tree.add_argument('--user_genomes', default=False, action='store_true',
                                                help='Include all User genomes, subject to filtering.')

    atleastone_genomes_create_tree.add_argument('--genome_list_ids', dest='genome_list_ids', default=None,
                                                help=('Genome list IDs (comma separated) whose ' +
                                                      'genomes should be included in the tree. Genomes are ' +
                                                      'subject to filtering.'))
    atleastone_genomes_create_tree.add_argument('--genome_ids', dest='genome_ids', default=None,
                                                help=('Genome IDs (comma separated) whose ' +
                                                      'genomes should be included in the tree. Genomes ' +
                                                      'are subject to filtering.'))
    atleastone_genomes_create_tree.add_argument('--genome_batchfile', dest='genome_batchfile', default=None,
                                                help=('File of genome IDs, one per line, to include in ' +
                                                      'the tree. Genomes are subject to filtering.'))

    atleastone_markers_create_tree = parser_tree_create.add_argument_group('minimum of one argument required')
    atleastone_markers_create_tree.add_argument('--marker_set_ids', dest='marker_set_ids', default=None,
                                                help='Marker set IDs (comma separated) whose markers will be used to infer the tree.')
    atleastone_markers_create_tree.add_argument('--marker_ids', dest='marker_ids', default=None,
                                                help='Marker IDs (comma separated) of markers that will be used to infer the tree.')
    atleastone_markers_create_tree.add_argument('--marker_batchfile', dest='marker_batchfile', default=None,
                                                help='File of marker IDs, one per line, to use when inferring the tree.')

    required_markers_create_tree = parser_tree_create.add_argument_group('required arguments')
    required_markers_create_tree.add_argument('--output', dest='out_dir', required=True,
                                              help='Directory to output files.')

    optional_markers_create_tree = parser_tree_create.add_argument_group('optional arguments')
    optional_markers_create_tree.add_argument('--quality_threshold', type=float, default=DefaultValues.DEFAULT_QUALITY_THRESHOLD,
                                              help='Filter genomes with a quality (completeness - weight*contamination) below threshold.')
    optional_markers_create_tree.add_argument('--quality_weight', type=float, default=DefaultValues.DEFAULT_QUALITY_WEIGHT,
                                              help='Weighting used to assess genome quality (completeness - weight*contamination).')

    optional_markers_create_tree.add_argument('--completeness_threshold', dest='comp_threshold', type=float, default=DefaultValues.DEFAULT_CHECKM_COMPLETENESS,
                                              help='Filter genomes below completeness threshold.')
    optional_markers_create_tree.add_argument('--contamination_threshold', dest='cont_threshold', type=float, default=DefaultValues.DEFAULT_CHECKM_CONTAMINATION,
                                              help='Filter genomes above contamination threshold.')

    optional_markers_create_tree.add_argument('--min_perc_aa', type=float, default=50,
                                              help='Filter genomes with an insufficient percentage of AA in the MSA.')
    optional_markers_create_tree.add_argument('--min_rep_perc_aa', type=float, default=20,
                                              help='Filter representative genomes with an insufficient percentage of AA in the MSA.')
    optional_markers_create_tree.add_argument('--min_perc_taxa', type=float, default=50,
                                              help='minimum percentage of taxa required required to retain column.')
    optional_markers_create_tree.add_argument('--consensus', type=float, default=25,
                                              help='minimum percentage of the same amino acid required to retain column.')
    optional_markers_create_tree.add_argument('--excluded_genome_list_ids',
                                              help='Genome list IDs (comma separated) indicating genomes to exclude from the tree.')
    optional_markers_create_tree.add_argument('--excluded_genome_ids',
                                              help='Genome IDs (comma separated) indicating genomes to exclude from the tree.')
    optional_markers_create_tree.add_argument('--guaranteed_genome_list_ids',
                                              help='Genome list IDs (comma separated) indicating genomes to retain in the tree independent of filtering criteria.')
    optional_markers_create_tree.add_argument('--guaranteed_genome_ids',
                                              help='Genome IDs (comma separated) indicating genomes to retain in the tree independent of filtering criteria.')
    optional_markers_create_tree.add_argument('--guaranteed_batchfile',
                                              help='File of genome IDs, one per line, indicating genomes to retain in the tree independent of filtering criteria.')

    optional_markers_create_tree.add_argument('--taxa_filter',
                                              help='Filter genomes to taxa (comma separated) within specific taxonomic groups (e.g., d__Archaea or p__Proteobacteria, p__Actinobacteria).')

    optional_markers_create_tree.add_argument('--prefix', required=False, default='gtdb',
                                              help='Desired prefix for output files.')
    optional_markers_create_tree.add_argument('--no_alignment', action='store_true',
                                              help='Remove concatenated alignment in ARB metadata file.')
    optional_markers_create_tree.add_argument('--individual', action='store_true',
                                              help='Create individual FASTA files for each marker.')

    optional_markers_create_tree.add_argument('--no_tree', dest='no_tree', action="store_true",
                                              help="Output tree data, but do not infer a tree.")
    optional_markers_create_tree.add_argument('-h', '--help', action="help",
                                              help="Show help message.")

    parser_tree_create.set_defaults(func=CreateTreeData)

# -------- Generate Tree Data
    parser_db_stats_view = db_stats_category_subparser.add_parser('view',
                                                                  add_help=False,
                                                                  formatter_class=CustomHelpFormatter,
                                                                  help='View database statistics.')

    optional_db_stats_view = parser_db_stats_view.add_argument_group('optional arguments')
    optional_db_stats_view.add_argument('-h', '--help', action="help",
                                        help="Show help message.")

    parser_db_stats_view.set_defaults(func=DatabaseStatsData)


# Power user
# -------- Find exceptions in the tree
    parser_power_tree_exception = power_category_subparser.add_parser('weighted_tree_exceptions',
                                                                      add_help=False,
                                                                      formatter_class=CustomHelpFormatter,
                                                                      help='View NCBI records where genus is not present in the final tree and the checkm_completeness and contamination are less significant than the default values ')

    required_power_tree_exceptions = parser_power_tree_exception.add_argument_group('required arguments')
    required_power_tree_exceptions.add_argument('--output', dest='outfile', default=None, required=True,
                                                help='Name of output file.')

    optional_power_view = parser_power_tree_exception.add_argument_group('optional arguments')
    optional_power_view.add_argument('--quality_threshold', type=float, default=DefaultValues.DEFAULT_QUALITY_THRESHOLD,
                                     help='Filter genomes with a quality (completeness - weight*contamination) below threshold.')
    optional_power_view.add_argument('--quality_weight', type=float, default=DefaultValues.DEFAULT_QUALITY_WEIGHT,
                                     help='Weighting used to assess genome quality (completeness - weight*contamination).')
    optional_power_view.add_argument('--completeness_threshold', dest='comp_threshold', type=float, default=DefaultValues.DEFAULT_CHECKM_COMPLETENESS,
                                     help='Filter genomes below completeness threshold.')
    optional_power_view.add_argument('--contamination_threshold', dest='cont_threshold', type=float, default=DefaultValues.DEFAULT_CHECKM_CONTAMINATION,
                                     help='Filter genomes above contamination threshold.')
    optional_power_view.add_argument('-h', '--help', action="help",
                                     help="Show help message.")

    parser_power_tree_exception.set_defaults(func=RunTreeExceptions)


# --------- Check if there is User genome duplicate IDs
    duplicates_power_genome_path = power_category_subparser.add_parser('check_folder_duplicates',
                                                                       add_help=False,
                                                                       formatter_class=CustomHelpFormatter,
                                                                       help='Check if User genome Ids are present multiple times in the User genome path')

    optional_duplicates_power_genome_path = duplicates_power_genome_path.add_argument_group('optional arguments')
    optional_duplicates_power_genome_path.add_argument('-h', '--help', action="help",
                                                       help="Show help message.")

    duplicates_power_genome_path.set_defaults(func=CheckUserIDsDuplicates)


# --------- Export genome folder paths

    parser_power_genome_path = power_category_subparser.add_parser('genome_paths',
                                                                   add_help=False,
                                                                   formatter_class=CustomHelpFormatter,
                                                                   help='Export all genome path options')

    required_power_tree_genome_path = parser_power_genome_path.add_argument_group('required arguments')
    required_power_tree_genome_path.add_argument('--output', dest='outfile', default=None, required=True,
                                                 help='Name of output file.')

    optional_power_genome_path_export = parser_power_genome_path.add_argument_group('optional arguments')
    optional_power_genome_path_export.add_argument('-h', '--help', action="help",
                                                   help="Show help message.")

    parser_power_genome_path.set_defaults(func=ExportGenomePaths)

    # -------- Sanity check
    parser_sanity_exception = power_category_subparser.add_parser('sanity_check',
                                                                  add_help=False,
                                                                  formatter_class=CustomHelpFormatter,
                                                                  help='Run some sanity checks to see if all records are properly stored')

    optional_sanity_view = parser_sanity_exception.add_argument_group('optional arguments')
    optional_sanity_view.add_argument('-h', '--help', action="help",
                                      help="Show help message.")

    parser_sanity_exception.set_defaults(func=RunSanityCheck)

    # -------- Taxonomy check
    parser_taxonomy_check = power_category_subparser.add_parser('taxonomy_check',
                                                                add_help=False,
                                                                formatter_class=CustomHelpFormatter,
                                                                help='Compare GTDB to NCBI taxonomy and report differences.')

    optional_taxonomy_check = parser_taxonomy_check.add_argument_group('optional arguments')
    optional_taxonomy_check.add_argument('--rank_depth', type=int, default=0,
                                         help='Deepest taxonomic rank to check: 0 (domain) to 6 (species).')
    optional_taxonomy_check.add_argument('-h', '--help', action="help",
                                         help="Show help message.")

    parser_taxonomy_check.set_defaults(func=RunTaxonomyCheck)

    # -------- Taxonomy check
    parser_domain_report = power_category_subparser.add_parser('domain_report',
                                                               add_help=False,
                                                               formatter_class=CustomHelpFormatter,
                                                               help='Reports results of automated domain assignment.')

    required_domain_report = parser_domain_report.add_argument_group('required arguments')
    required_domain_report.add_argument('--output', dest='outfile', default=None, required=True,
                                        help='Name of output file.')

    optional_domain_report = parser_domain_report.add_argument_group('optional arguments')
    optional_domain_report.add_argument('-h', '--help', action="help",
                                        help="Show help message.")

    parser_domain_report.set_defaults(func=RunDomainAssignmentReport)

    # Do the parsing
    args = parser.parse_args()

    # setup logger
    if hasattr(args, 'out_dir'):
        loggerSetup(args.out_dir, args.release, args.silent)
    else:
        loggerSetup(None, args.release, args.silent)

    # Special parser checks
    if (args.category_parser_name == 'tree' and args.tree_subparser_name == 'create'):
        if (not args.all_dereplicated and
                not args.ncbi_dereplicated and
                not args.user_genomes and
                not args.donovan_sra_dereplicated and
                not args.all_genomes and
                not args.ncbi_genomes and
                not args.user_genomes and
                not args.genome_list_ids and
                not args.genome_ids and
                not args.genome_batchfile):
            parser_tree_create.error(
                'Need to specify at least one of --all_dereplicated, --ncbi_dereplicated, --user_genomes, --donovan_sra_dereplicated, --all_genomes, --ncbi_genomes, --user_genomes --genome_list_ids, --genome_ids, or --genome_batchfile.')

        if (not args.marker_set_ids
                and not args.marker_ids
                and not args.marker_batchfile):
            parser_tree_create.error(
                'Need to specify at least one of --marker_set_ids, --marker_ids or --marker_batchfile.')

    if (args.category_parser_name == 'genomes' and args.genome_subparser_name == 'view'):
        if (args.batchfile is not None or args.id_list is not None):
            if args.view_all:
                parser_genome_view.error(
                    'Argument --all must be used by itself.')
        elif not args.view_all:
            parser_genome_view.error(
                'Need to specify at least one of --all, --batchfile or --genome_ids.')

    if (args.category_parser_name == 'genomes' and args.genome_subparser_name == 'delete'):
        if (args.batchfile is None and args.id_list is None and args.list_of_list_id is None):
            parser_genome_delete.error(
                'Need to specify at least one of --batchfile or --genome_ids or --list_ids.')

    if (args.category_parser_name == 'markers' and args.marker_subparser_name == 'view'):
        if (args.batchfile is not None or args.id_list is not None):
            if args.view_all:
                parser_marker_view.error(
                    'Argument --all must be used by itself.')
        elif not args.view_all:
            parser_marker_view.error(
                'Need to specify at least one of --all, --batchfile or --marker_ids.')

    # initialise the backend
    db = GenomeDatabase.GenomeDatabase(args.threads, args.tab_table, args.release)
    db.conn.MakePostgresConnection(args.release)

    if args.debug:
        db.SetDebugMode(True)

    # Login
    try:
        db.Login(args.logon_as_user, args.login_as_root)
    except GenomeDatabaseError as e:
        db.conn.ClosePostgresConnection()
        ErrorReport(e.message + " The following error(s) were reported:\n")
        DumpDBErrors(db)
        sys.exit(-1)

    try:
        result = args.func(db, args)
    except:
        db.conn.ClosePostgresConnection()
        ErrorReport("Exception caught. Dumping info.\n")

        if db.GetWarnings():
            ErrorReport("Database reported the following warning(s):\n")
            DumpDBWarnings(db)

        if db.GetErrors():
            ErrorReport("Database reported the following errors(s):\n")
            DumpDBErrors(db)

        raise

    if db.GetWarnings():
        ErrorReport("Database reported the following warning(s):\n")
        DumpDBWarnings(db)

    if not result:
        ErrorReport(
            "Database action failed. The following error(s) were reported:\n")
        DumpDBErrors(db)

    db.conn.ClosePostgresConnection()<|MERGE_RESOLUTION|>--- conflicted
+++ resolved
@@ -31,11 +31,8 @@
 from gtdb import GenomeDatabase
 from gtdb import DefaultValues
 from gtdb import Config
-<<<<<<< HEAD
 from gtdb.Exceptions import GenomeDatabaseError,DumpDBErrors, DumpDBWarnings, ErrorReport
-=======
-from gtdb.Exceptions import GenomeDatabaseError
->>>>>>> 534bd39f
+
 
 from gtdb.Tools import confirm
 
@@ -215,10 +212,6 @@
         if args.id_list:
             external_ids = args.id_list.split(",")
         return db.ViewGenomes(args.batchfile, external_ids)
-<<<<<<< HEAD
-=======
-
->>>>>>> 534bd39f
 
 def StatGenomes(db, args):
     external_ids = None
