--- conflicted
+++ resolved
@@ -1114,16 +1114,10 @@
 
     optional_markers_create_tree.add_argument('--min_perc_aa', type=float, default=50,
                                               help='Filter genomes with an insufficient percentage of AA in the MSA.')
-<<<<<<< HEAD
-    optional_markers_create_tree.add_argument('--min_perc_taxa', type=float, default=80,
-                                              help='Minimum percentage of taxa required to retain column.')
-
-=======
     optional_markers_create_tree.add_argument('--min_perc_taxa', type=float, default=50,
                                               help='minimum percentage of taxa required required to retain column.')
     optional_markers_create_tree.add_argument('--consensus', type=float, default=25,
                                               help='minimum percentage of the same amino acid required to retain column.')
->>>>>>> 4832db18
     optional_markers_create_tree.add_argument('--excluded_genome_list_ids',
                                               help='Genome list IDs (comma separated) indicating genomes to exclude from the tree.')
     optional_markers_create_tree.add_argument('--excluded_genome_ids',
