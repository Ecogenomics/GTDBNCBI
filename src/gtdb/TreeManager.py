--- conflicted
+++ resolved
@@ -462,15 +462,6 @@
         multi_hits_fh.close()
 
         # filter columns without sufficient representation across taxa
-<<<<<<< HEAD
-        self.logger.info('Trimming columns with insufficient taxa.')
-        trimmed_seqs, pruned_seqs, count_wrong_pa, count_wrong_cons = self._trim_seqs(
-            msa, min_perc_taxa / 100.0, consensus / 100.0, min_perc_aa / 100.0)
-        self.logger.info('Trimmed alignment from %d to %d AA (%d excluded by minimum taxa percent, %d excluded by consensus).' % (len(msa[msa.keys()[0]]),
-                                                                                                                                  len(trimmed_seqs[trimmed_seqs.keys()[0]]), count_wrong_pa, count_wrong_cons))
-        self.logger.info('After trimming %d taxa have AA in <%.1f%% of columns.' % (
-            len(pruned_seqs), min_perc_aa))
-=======
         if no_trim:
             self.logger.info('Trimming step is skipped.')
             trimmed_seqs = msa
@@ -488,7 +479,6 @@
             msa_mask_out = open(os.path.join(directory, prefix + "_mask.txt"), 'w')
             msa_mask_out.write(''.join(['1' if m else '0' for m in mask]))
             msa_mask_out.close()
->>>>>>> ae7b9483
 
         # write out MSA
         fasta_concat_filename = os.path.join(
@@ -612,11 +602,7 @@
                 if len(c.most_common(1)) == 0:
                     ratio = 0
                 else:
-<<<<<<< HEAD
-                    letter, count = c.most_common(1)[0]
-=======
                     _letter, count = c.most_common(1)[0]
->>>>>>> ae7b9483
                     ratio = float(count) / len(column_chars[i])
                 if ratio >= consensus:
                     mask[i] = True
@@ -638,11 +624,7 @@
 
             output_seqs[seq_id] = masked_seq
 
-<<<<<<< HEAD
-        return output_seqs, pruned_seqs, count_wrong_pa, count_wrong_cons
-=======
         return output_seqs, pruned_seqs, count_wrong_pa, count_wrong_cons, mask
->>>>>>> ae7b9483
 
     def _filterOnGenomeQuality(self, genome_ids, quality_threshold, quality_weight, comp_threshold, cont_threshold):
         """Filter genomes on completeness and contamination thresholds.
