software_version=1.3.0
ncbi_database_version=release 76
gtdb_version=1.2.1

GTDB versions
-------------
<<<<<<< HEAD
v1.2.1 (June 6, 2016):
- updated CheckM estimates for all GenBank and RefSeq genomes; new estimates use genes called with Prodigal v2.6.3
=======
v1.3.0 (June 16,2016):
- Trimming on column is based on 50%PA+25%consensus filter
- New tree creation parameter: --consensus 
>>>>>>> 97dba487
v1.2.0 (June 06,2016):
- metadata_ssu table created
v1.1.2 (May 20, 2016):
- updated GTDB taxonomy
v1.1.1 (May 4, 2016):
- updated GTDB taxonomy
v1.1.0 (Apr. 9, 2016):
- Parallel genome submission
- Automatic assignment of GTDB taxonomy for clustered genomes
- Automatically annotate new User genomes as Bacteria or Archaea
v1.0.0 (Apr. 5, 2016):
- official move to RefSeq release 75
v0.0.6 (Apr. 4, 2016):
- SRA genomes from binning individual runs removed
- SRA genomes from binning individual experiments added 
- Josh's human gut microbiome genomes removed
v0.0.5 (Mar. 16, 2016):
- update GTDB taxonomy
v0.0.4 (Feb. 27, 2016):
- update gtdb_genome_representative erroneously set to database genome IDs instead of external genome IDs
v0.0.3 (Feb. 25, 2016):
- new metadata field : ncbi_isolation_source in metadata_ncbi table
- new metadata field : ncbi_country in metadata_ncbi table
- new metadata field : ncbi_lat_lon in metadata_ncbi table
v0.0.2 (Feb. 24, 2016):
- update GTDB taxonomy fields
v0.0.1:
- initial release<|MERGE_RESOLUTION|>--- conflicted
+++ resolved
@@ -4,14 +4,11 @@
 
 GTDB versions
 -------------
-<<<<<<< HEAD
-v1.2.1 (June 6, 2016):
-- updated CheckM estimates for all GenBank and RefSeq genomes; new estimates use genes called with Prodigal v2.6.3
-=======
 v1.3.0 (June 16,2016):
 - Trimming on column is based on 50%PA+25%consensus filter
 - New tree creation parameter: --consensus 
->>>>>>> 97dba487
+v1.2.1 (June 6, 2016):
+- updated CheckM estimates for all GenBank and RefSeq genomes; new estimates use genes called with Prodigal v2.6.3
 v1.2.0 (June 06,2016):
 - metadata_ssu table created
 v1.1.2 (May 20, 2016):
