<<<<<<< HEAD
software_version=1.2.1
=======
software_version=1.3.0
>>>>>>> a97b4f96
ncbi_database_version=release 76
gtdb_version=1.2.0

GTDB versions
-------------
<<<<<<< HEAD
=======
v1.3.0 (June 16,2016):
- Trimming on column is based on 50%PA+25%consensus filter
- New tree creation parameter: --consensus 
>>>>>>> a97b4f96
v1.2.0 (June 06,2016):
- metadata_ssu table created
v1.1.2 (May 20, 2016):
- updated GTDB taxonomy
v1.1.1 (May 4, 2016):
- updated GTDB taxonomy
v1.1.0 (Apr. 9, 2016):
- Parallel genome submission
- Automatic assignment of GTDB taxonomy for clustered genomes
- Automatically annotate new User genomes as Bacteria or Archaea
v1.0.0 (Apr. 5, 2016):
- official move to RefSeq release 75
v0.0.6 (Apr. 4, 2016):
- SRA genomes from binning individual runs removed
- SRA genomes from binning individual experiments added 
- Josh's human gut microbiome genomes removed
v0.0.5 (Mar. 16, 2016):
- update GTDB taxonomy
v0.0.4 (Feb. 27, 2016):
- update gtdb_genome_representative erroneously set to database genome IDs instead of external genome IDs
v0.0.3 (Feb. 25, 2016):
- new metadata field : ncbi_isolation_source in metadata_ncbi table
- new metadata field : ncbi_country in metadata_ncbi table
- new metadata field : ncbi_lat_lon in metadata_ncbi table
v0.0.2 (Feb. 24, 2016):
- update GTDB taxonomy fields
v0.0.1:
- initial release<|MERGE_RESOLUTION|>--- conflicted
+++ resolved
@@ -1,19 +1,12 @@
-<<<<<<< HEAD
-software_version=1.2.1
-=======
 software_version=1.3.0
->>>>>>> a97b4f96
 ncbi_database_version=release 76
 gtdb_version=1.2.0
 
 GTDB versions
 -------------
-<<<<<<< HEAD
-=======
 v1.3.0 (June 16,2016):
 - Trimming on column is based on 50%PA+25%consensus filter
 - New tree creation parameter: --consensus 
->>>>>>> a97b4f96
 v1.2.0 (June 06,2016):
 - metadata_ssu table created
 v1.1.2 (May 20, 2016):
