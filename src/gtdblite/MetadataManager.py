import os
import logging
import psycopg2

from gtdblite import ConfigMetadata
from gtdblite.GenomeDatabaseConnection import GenomeDatabaseConnection
from gtdblite.Exceptions import GenomeDatabaseError

from biolib.common import remove_extension


class MetadataManager(object):

    def __init__(self):
        self.conn = GenomeDatabaseConnection()
        self.conn.MakePostgresConnection()

    #
    # Group: General Functions
    #
    # Function: ReportError
    # Sets the last error message of the database.
    #
    # Parameters:
    #     msg - The message to set.
    #
    # Returns:
    #   No return value.
    def ReportError(self, msg):
        self.errorMessages.append(str(msg))

    def GetErrors(self):
        return self.errorMessages

    def ClearErrors(self):
        self.errorMessages = []

    def ReportWarning(self, msg):
        self.warningMessages.append(str(msg))

    def GetWarnings(self):
        return self.warningMessages

    def ClearWarnings(self):
        self.warningMessages = []

    # Function: viewMetadata
    #
    # Lists all metadata field available in the database
    #
    # Returns:
    # Print lists
    def viewMetadata(self):
        try:
            cur = self.conn.cursor()
            cur.execute("SELECT * FROM view_list_meta_columns")
            print "\t".join(("Table", "Field", "Datatype", "Description"))
            for tup in cur.fetchall():
                info_list = list(tup)
                if info_list[2] == "double precision":
                    info_list[2] = "float"
                elif str(info_list[2]).startswith("timestamp"):
                    info_list[2] = "timestamp"
                print "\t".join(info_list)
            cur.close()
            self.conn.ClosePostgresConnection()
        except GenomeDatabaseError as e:
            raise self.ReportError(e.message)

#     def exportMetadata(self, path):
#         try:
#             self.conn.MakePostgresConnection()
#             cur = self.conn.cursor()
#             query = "SELECT exportMeta('{0}')".format(path)
#             cur.execute(query)
#             print "Export Successful"
#             cur.close()
#             self.conn.ClosePostgresConnection
#         except GenomeDatabaseError as e:
#             raise self.ReportError(e.message)

    def exportMetadata(self, path):
        try:
            cur = self.conn.cursor()
            query = "SELECT * from metadata_view"
            outputquery = 'copy ({0}) to stdout with csv header'.format(query)
            with open(path, 'w') as f:
                cur.copy_expert(outputquery, f)
            print "Export Successful"
            cur.close()
            self.conn.ClosePostgresConnection()
        except GenomeDatabaseError as e:
            raise self.ReportError(e.message)

    def importMetadata(self, table=None, field=None, typemeta=None, metafile=None):
        try:
            cur = self.conn.cursor()
            data_list = []
            with open(metafile, 'r') as metaf:
                for line in metaf:
                    data_list.append(tuple(line.strip().split('\t')))
            data_zip = zip(*data_list)
            genome_id = list(data_zip[0])
            meta_value = list(data_zip[1])
            for n, i in enumerate(genome_id):
                new_i = i.split("_", 1)[1]
                genome_id[n] = new_i
            query = "SELECT upsert('{0}','{1}','{2}',%s,%s)".format(
                table, field, typemeta)
            try:
                cur.execute(query, (genome_id, meta_value))
                self.conn.commit()
            except psycopg2.Error as e:
                print e.pgerror
            cur.close()
            self.conn.ClosePostgresConnection()
        except GenomeDatabaseError as e:
            raise self.ReportError(e.message)

    def createMetadata(self, metadatafile):
        try:
            cur = self.conn.cursor()
            data_dict = {}
            with open(metadatafile, 'r') as metaf:
                for line in metaf:
                    array_line = line.strip().split('\t')
#                    if not array_line[3].startswith("metadata_"):
#                        raise GenomeDatabaseError(
#                            "Only Metadata Tables can be modified")
                    data_dict[array_line[0]] = {
                        "table": array_line[3], "type": array_line[2], "desc": array_line[1]}

            query = "SELECT v.field,v.table from view_list_meta_columns as v"
            cur.execute(query)
            all_col_dict = dict(cur.fetchall())
            print all_col_dict
            for key, value in data_dict.iteritems():
                if key in all_col_dict:
                    if all_col_dict.get(key) == value.get("table"):
                        query_comment = "COMMENT ON COLUMN {0}.{1} IS '{2}'".format(
                            value.get("table"), key, value.get("desc"))
                        cur.execute(query_comment)
                    else:
                        logging.warning("Column {0} is already presents in the {1} table .".format(
                            key, all_col_dict.get(key)))
                else:
                    query_add_col = "ALTER TABLE {0} ADD COLUMN {1} {2}".format(
                        value.get("table"), key, value.get("type"))
                    cur.execute(query_add_col)
                    query_add_comment = "COMMENT ON COLUMN {0}.{1} IS '{2}'".format(
                        value.get("table"), key, value.get("desc"))
                    cur.execute(query_add_comment)
            self.conn.commit()
            cur.close()
            self.conn.ClosePostgresConnection
        except GenomeDatabaseError as e:
            raise self.ReportError(e.message)

    def calculateMetadata(self, genome_file, gff_file, output_dir):
        """Calculate metadata for new genome.

        Parameters
        ----------
        genome_file : str
            Name of fasta file containing nucleotide sequences.
        gff_file : str
            Name of generic feature file describing genes.
        output_dir : str
            Output directory.
        """

        os.system('genometk nucleotide --silent %s %s' %
                  (genome_file, output_dir))
        os.system('genometk gene --silent %s %s %s' %
                  (genome_file, gff_file, output_dir))
        os.system('genometk ssu --silent %s %s %s %s' % (genome_file,
                                                         ConfigMetadata.GTDB_SSU_GG_DB,
                                                         ConfigMetadata.GTDB_SSU_GG_TAXONOMY,
                                                         os.path.join(output_dir, ConfigMetadata.GTDB_SSU_GG_OUTPUT_DIR)))
        os.system('genometk ssu --silent %s %s %s %s' % (genome_file,
                                                         ConfigMetadata.GTDB_SSU_SILVA_DB,
                                                         ConfigMetadata.GTDB_SSU_SILVA_TAXONOMY,
                                                         os.path.join(output_dir, ConfigMetadata.GTDB_SSU_SILVA_OUTPUT_DIR)))

    def storeMetadata(self, genome_dir):
        """Parse metadata files for genome and store in database.
        Parameters
        ----------
        genome_dir : str
            Directory containing metadata files to parse.
        """

        cur = self.conn.cursor()
        genome_id = os.path.basename(os.path.normpath(genome_dir))

        # nucleotide metadata
        metadata_nt_path = os.path.join(genome_dir, ConfigMetadata.GTDB_NT_FILE)
        genome_list_nt = [tuple(line.rstrip().split('\t')) for line in open(metadata_nt_path)]
        query_nt = "INSERT INTO metadata_nucleotide (id,%s) VALUES (SELECT id from genomes where id_at_source like '{0}',%s)".format(
            genome_id.replace('U_', ''))
        cur.executemany(query_nt, [nt_tup for nt_tup in genome_list_nt])

        # protein metadata
        metadata_gene_path = os.path.join(genome_dir, ConfigMetadata.GTDB_GENE_FILE)
        genome_list_gene = [tuple(line.rstrip().split('\t')) for line in open(metadata_gene_path)]
        query_gene = "INSERT INTO metadata_genes (id,%s) VALUES (SELECT id from genomes where id_at_source like '{0}',%s)".format(
            genome_id)
        cur.executemany(query_gene, [g_tup for g_tup in genome_list_gene])

        # Greengenes SSU metadata
        metadata_ssu_gg_path = os.path.join(genome_dir, ConfigMetadata.GTDB_SSU_GG_OUTPUT_DIR, ConfigMetadata.GTDB_SSU_FILE)
        genome_list_taxonomy, ssu_count = self._parse_taxonomy_file(metadata_ssu_gg_path, ConfigMetadata.GTDB_SSU_GG_PREFIX)
        query_taxonomy = "INSERT INTO metadata_taxonomy (id,%s) VALUES (SELECT id from genomes where id_at_source like '{0}',%s)".format(
            genome_id)
        cur.executemany(query_taxonomy, [g_tup for g_tup in genome_list_taxonomy])
        cur.execute(query_gene, ('ssu_count', ssu_count))

        # SILVA SSU metadata
        metadata_ssu_silva_path = os.path.join(genome_dir, ConfigMetadata.GTDB_SSU_SILVA_OUTPUT_DIR, ConfigMetadata.GTDB_SSU_FILE)
        genome_list_taxonomy, ssu_count = self._parse_taxonomy_file(metadata_ssu_silva_path, ConfigMetadata.GTDB_SSU_SILVA_PREFIX)
        cur.executemany(query_taxonomy, [g_tup for g_tup in genome_list_taxonomy])
        cur.execute(query_gene, ('ssu_count', ssu_count))

        self.conn.commit()

    def _parse_taxonomy_file(self, metadata_taxonomy_file, prefix):
        """Parse metadata file with taxonomic information for 16S rRNA genes.

        Parameters
        ----------
        metadata_taxonomy_file : str
          Full path to file containing 16S rRNA metadata.
        Prefix : str
          Prefix to append to metadata fields.

        Returns
        -------
        list of tuples
          Field, value pairs for all metadata items.
        int
            Number of 16S sequences.
        """

        if not os.path.exists(metadata_taxonomy_file):
            return None, 0

        metadata = []
        with open(metadata_taxonomy_file) as f:
            header_line = f.readline().rstrip()
            headers = [prefix + '_' + x.replace('ssu_', '') for x in header_line.split('\t')]

            # Report hit to longest 16S rRNA gene. It is possible that
            # the HMMs identified a putative 16S rRNA gene, but that
            # there was no valid BLAST hit.
            longest_query_len = 0
            longest_ssu_hit_info = None
            ssu_count = 0
            for line in f:
                ssu_count += 1
                line_split = line.strip().split('\t')
                query_len = int(line_split[2])
                if query_len > longest_query_len:
                    longest_query_len = query_len
                    longest_ssu_hit_info = line_split

            if longest_ssu_hit_info:
                metadata = [(headers[i], value) for i, value in enumerate(line_split)]

<<<<<<< HEAD
        except:
            pass
            # raise self.ReportError(e.message)
=======
        return metadata, ssu_count
>>>>>>> 6111e9e1
<|MERGE_RESOLUTION|>--- conflicted
+++ resolved
@@ -266,10 +266,4 @@
             if longest_ssu_hit_info:
                 metadata = [(headers[i], value) for i, value in enumerate(line_split)]
 
-<<<<<<< HEAD
-        except:
-            pass
-            # raise self.ReportError(e.message)
-=======
-        return metadata, ssu_count
->>>>>>> 6111e9e1
+        return metadata, ssu_count