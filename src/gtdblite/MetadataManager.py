import os
import logging
import psycopg2
import sys


from psycopg2.extensions import AsIs

from gtdblite import ConfigMetadata
from gtdblite.GenomeDatabaseConnection import GenomeDatabaseConnection
from gtdblite.Exceptions import GenomeDatabaseError

from biolib.common import remove_extension


class MetadataManager(object):

    def __init__(self):
        self.conn = GenomeDatabaseConnection()
        self.conn.MakePostgresConnection()

    def viewMetadata(self):
        '''
         Function: viewMetadata
        Lists all metadata field available in the database

        Returns:
        Print lists of Metadata on Screen
        '''
        try:
            cur = self.conn.cursor()
            cur.execute("SELECT * FROM view_list_meta_columns")
            print "\t".join(("Table", "Field", "Datatype", "Description"))
            for tup in cur.fetchall():
                info_list = list(tup)
                if info_list[2] == "double precision":
                    info_list[2] = "float"
                elif str(info_list[2]).startswith("timestamp"):
                    info_list[2] = "timestamp"
                print "\t".join(info_list)
            cur.close()
            self.conn.ClosePostgresConnection()
        except GenomeDatabaseError as e:
            raise self.ReportError(e.message)

#     def exportMetadata(self, path):
#         try:
#             self.conn.MakePostgresConnection()
#             cur = self.conn.cursor()
#             query = "SELECT exportMeta('{0}')".format(path)
#             cur.execute(query)
#             print "Export Successful"
#             cur.close()
#             self.conn.ClosePostgresConnection
#         except GenomeDatabaseError as e:
#             raise self.ReportError(e.message)

    def exportMetadata(self, path):
        '''
        Function: exportMetadata
        Export all Metadata for all genomes to a csv file

        :param path: Path to the output file
        '''

        try:
            cur = self.conn.cursor()
            query = "SELECT * from metadata_view"
            outputquery = 'copy ({0}) to stdout with csv header'.format(query)
            with open(path, 'w') as f:
                cur.copy_expert(outputquery, f)
            print "Export Successful"
            cur.close()
            self.conn.ClosePostgresConnection()
        except GenomeDatabaseError as e:
            raise self.ReportError(e.message)

    def importMetadata(self, table=None, field=None, typemeta=None, metafile=None):
        '''
        Function importMetadata
        import one field of Metadata for a list of Genomes

        :param table: Table where the column is located
        :param field: Name of the Column
        :param typemeta: Data type of the column
        :param metafile: TSV file with the format (Genome_id \t Value)
        '''
        try:
            cur = self.conn.cursor()
            data_list = []
            with open(metafile, 'r') as metaf:
                for line in metaf:
                    data_list.append(tuple(line.strip().split('\t')))
            data_zip = zip(*data_list)
            genome_id = list(data_zip[0])
            meta_value = list(data_zip[1])
            for n, i in enumerate(genome_id):
                new_i = i.split("_", 1)[1]
                genome_id[n] = new_i
            query = "SELECT upsert('{0}','{1}','{2}',%s,%s)".format(
                table, field, typemeta)
            try:
                cur.execute(query, (genome_id, meta_value))
                self.conn.commit()
            except psycopg2.Error as e:
                print e.pgerror
            cur.close()
            self.conn.ClosePostgresConnection()
        except GenomeDatabaseError as e:
            raise self.ReportError(e.message)

    def createMetadata(self, metadatafile):
        '''
        Function createMetadata
        Create or Update metaddata columns in the database

        :param metadatafile: TSV file listing one new field per line
        Format of the TSV file is new_field \t description \t type \t table
        '''
        try:
            cur = self.conn.cursor()
            data_dict = {}
            with open(metadatafile, 'r') as metaf:
                for line in metaf:
                    array_line = line.strip().split('\t')
#                    if not array_line[3].startswith("metadata_"):
#                        raise GenomeDatabaseError(
#                            "Only Metadata Tables can be modified")
                    data_dict[array_line[0]] = {
                        "table": array_line[3], "type": array_line[2], "desc": array_line[1]}

            query = "SELECT v.field,v.table from view_list_meta_columns as v"
            cur.execute(query)
            all_col_dict = dict(cur.fetchall())
            print all_col_dict
            for key, value in data_dict.iteritems():
                if key in all_col_dict:
                    if all_col_dict.get(key) == value.get("table"):
                        query_comment = "COMMENT ON COLUMN {0}.{1} IS '{2}'".format(
                            value.get("table"), key, value.get("desc"))
                        cur.execute(query_comment)
                    else:
                        logging.warning("Column {0} is already presents in the {1} table .".format(
                            key, all_col_dict.get(key)))
                else:
                    query_add_col = "ALTER TABLE {0} ADD COLUMN {1} {2}".format(
                        value.get("table"), key, value.get("type"))
                    cur.execute(query_add_col)
                    query_add_comment = "COMMENT ON COLUMN {0}.{1} IS '{2}'".format(
                        value.get("table"), key, value.get("desc"))
                    cur.execute(query_add_comment)
            self.conn.commit()
            cur.close()
            self.conn.ClosePostgresConnection
        except GenomeDatabaseError as e:
            raise self.ReportError(e.message)

    def calculateMetadata(self, genome_file, gff_file, output_dir):
        """Calculate metadata for new genome.

        Parameters
        ----------
        genome_file : str
            Name of fasta file containing nucleotide sequences.
        gff_file : str
            Name of generic feature file describing genes.
        output_dir : str
            Output directory.
        """

        os.system('genometk nucleotide --silent %s %s' %
                  (genome_file, output_dir))
        os.system('genometk gene --silent %s %s %s' %
                  (genome_file, gff_file, output_dir))
        os.system('genometk ssu --silent %s %s %s %s' % (genome_file,
                                                         ConfigMetadata.GTDB_SSU_GG_DB,
                                                         ConfigMetadata.GTDB_SSU_GG_TAXONOMY,
                                                         os.path.join(output_dir, ConfigMetadata.GTDB_SSU_GG_OUTPUT_DIR)))
        os.system('genometk ssu --silent %s %s %s %s' % (genome_file,
                                                         ConfigMetadata.GTDB_SSU_SILVA_DB,
                                                         ConfigMetadata.GTDB_SSU_SILVA_TAXONOMY,
                                                         os.path.join(output_dir, ConfigMetadata.GTDB_SSU_SILVA_OUTPUT_DIR)))

    def storeMetadata(self, genome_dir, genome_id=None, cur=None):
        """Parse metadata files for genome and store in database.
        Parameters
        ----------
        genome_dir : str
            Directory containing metadata files to parse.
        """

        #cur = self.conn.cursor()
        #genome_id = os.path.basename(os.path.normpath(genome_dir))
        cur.execute(
            "INSERT INTO metadata_nucleotide (id) VALUES ({0})".format(genome_id))
        cur.execute(
            "INSERT INTO metadata_genes (id) VALUES ({0})".format(genome_id))
        cur.execute(
            "INSERT INTO metadata_taxonomy (id) VALUES ({0})".format(genome_id))

        # nucleotide metadata
<<<<<<< HEAD
        metadata_nt_path = os.path.join(genome_dir, ConfigMetadata.GTDB_NT_FILE)
        genome_list_nt = [tuple(line.rstrip().split('\t')) for line in open(metadata_nt_path)]
        query_nt = "INSERT INTO metadata_nucleotide (id,%I) VALUES (SELECT id from genomes where id_at_source like '{0}',%s)".format(
            genome_id.replace('U_', ''))
        cur.executemany(query_nt, [nt_tup for nt_tup in genome_list_nt])

        # protein metadata
        metadata_gene_path = os.path.join(genome_dir, ConfigMetadata.GTDB_GENE_FILE)
        genome_list_gene = [tuple(line.rstrip().split('\t')) for line in open(metadata_gene_path)]
        query_gene = "INSERT INTO metadata_genes (id,%s) VALUES (SELECT id from genomes where id_at_source like '{0}',%s)".format(
            genome_id)
        cur.executemany(query_gene, [g_tup for g_tup in genome_list_gene])
=======
        metadata_nt_path = os.path.join(
            genome_dir, ConfigMetadata.GTDB_NT_FILE)
        genome_list_nt = [tuple(line.rstrip().split('\t'))
                          for line in open(metadata_nt_path)]
>>>>>>> d72354d9

        query_nt = "UPDATE metadata_nucleotide SET %s = %s WHERE id = {0}".format(
            genome_id)
        print query_nt
        cur.executemany(query_nt, [(AsIs(c), v) for (c, v) in genome_list_nt])

        try:
            # protein metadata
            metadata_gene_path = os.path.join(
                genome_dir, ConfigMetadata.GTDB_GENE_FILE)
            genome_list_gene = [tuple(line.rstrip().split('\t'))
                                for line in open(metadata_gene_path)]
            query_gene = "UPDATE metadata_genes SET %s = %s WHERE id = {0}".format(
                genome_id)
            cur.executemany(query_gene, [(AsIs(c), v)
                                         for (c, v) in genome_list_gene])

            # Greengenes SSU metadata
            metadata_ssu_gg_path = os.path.join(
                genome_dir, ConfigMetadata.GTDB_SSU_GG_OUTPUT_DIR, ConfigMetadata.GTDB_SSU_FILE)
            genome_list_taxonomy, ssu_count = self._parse_taxonomy_file(
                metadata_ssu_gg_path, ConfigMetadata.GTDB_SSU_GG_PREFIX)
            query_taxonomy = "UPDATE metadata_taxonomy SET %s = %s WHERE id = {0}".format(
                genome_id)
            cur.executemany(
                query_taxonomy, [(AsIs(c), v) for (c, v) in genome_list_taxonomy])

            # SILVA SSU metadata
            metadata_ssu_silva_path = os.path.join(
                genome_dir, ConfigMetadata.GTDB_SSU_SILVA_OUTPUT_DIR, ConfigMetadata.GTDB_SSU_FILE)
            genome_list_taxonomy, ssu_count = self._parse_taxonomy_file(
                metadata_ssu_silva_path, ConfigMetadata.GTDB_SSU_SILVA_PREFIX)
            cur.executemany(
                query_taxonomy, [(AsIs(c), v) for (c, v) in genome_list_taxonomy])
            query_gene_ssu = "UPDATE metadata_genes SET ssu_count = %s WHERE id = {0}".format(
                genome_id)
            cur.execute(query_gene_ssu, (ssu_count,))
        except psycopg2.Error as e:
            raise GenomeDatabaseError(e.pgerror)

        # self.conn.commit()

    def _parse_taxonomy_file(self, metadata_taxonomy_file, prefix):
        """Parse metadata file with taxonomic information for 16S rRNA genes.

        Parameters
        ----------
        metadata_taxonomy_file : str
          Full path to file containing 16S rRNA metadata.
        Prefix : str
          Prefix to append to metadata fields.

        Returns
        -------
        list of tuples
          Field, value pairs for all metadata items.
        int
            Number of 16S sequences.
        """

        if not os.path.exists(metadata_taxonomy_file):
            return None, 0

        metadata = []
        with open(metadata_taxonomy_file) as f:
            header_line = f.readline().rstrip()
            headers = [
                prefix + '_' + x.replace('ssu_', '') for x in header_line.split('\t')]

            # Report hit to longest 16S rRNA gene. It is possible that
            # the HMMs identified a putative 16S rRNA gene, but that
            # there was no valid BLAST hit.
            longest_query_len = 0
            longest_ssu_hit_info = None
            ssu_count = 0
            for line in f:
                ssu_count += 1
                line_split = line.strip().split('\t')
                query_len = int(line_split[2])
                if query_len > longest_query_len:
                    longest_query_len = query_len
                    longest_ssu_hit_info = line_split

            if longest_ssu_hit_info:
                metadata = [(headers[i], value)
                            for i, value in enumerate(line_split)]

        return metadata, ssu_count<|MERGE_RESOLUTION|>--- conflicted
+++ resolved
@@ -189,8 +189,6 @@
             Directory containing metadata files to parse.
         """
 
-        #cur = self.conn.cursor()
-        #genome_id = os.path.basename(os.path.normpath(genome_dir))
         cur.execute(
             "INSERT INTO metadata_nucleotide (id) VALUES ({0})".format(genome_id))
         cur.execute(
@@ -199,26 +197,10 @@
             "INSERT INTO metadata_taxonomy (id) VALUES ({0})".format(genome_id))
 
         # nucleotide metadata
-<<<<<<< HEAD
-        metadata_nt_path = os.path.join(genome_dir, ConfigMetadata.GTDB_NT_FILE)
-        genome_list_nt = [tuple(line.rstrip().split('\t')) for line in open(metadata_nt_path)]
-        query_nt = "INSERT INTO metadata_nucleotide (id,%I) VALUES (SELECT id from genomes where id_at_source like '{0}',%s)".format(
-            genome_id.replace('U_', ''))
-        cur.executemany(query_nt, [nt_tup for nt_tup in genome_list_nt])
-
-        # protein metadata
-        metadata_gene_path = os.path.join(genome_dir, ConfigMetadata.GTDB_GENE_FILE)
-        genome_list_gene = [tuple(line.rstrip().split('\t')) for line in open(metadata_gene_path)]
-        query_gene = "INSERT INTO metadata_genes (id,%s) VALUES (SELECT id from genomes where id_at_source like '{0}',%s)".format(
-            genome_id)
-        cur.executemany(query_gene, [g_tup for g_tup in genome_list_gene])
-=======
         metadata_nt_path = os.path.join(
             genome_dir, ConfigMetadata.GTDB_NT_FILE)
         genome_list_nt = [tuple(line.rstrip().split('\t'))
                           for line in open(metadata_nt_path)]
->>>>>>> d72354d9
-
         query_nt = "UPDATE metadata_nucleotide SET %s = %s WHERE id = {0}".format(
             genome_id)
         print query_nt
@@ -257,8 +239,6 @@
             cur.execute(query_gene_ssu, (ssu_count,))
         except psycopg2.Error as e:
             raise GenomeDatabaseError(e.pgerror)
-
-        # self.conn.commit()
 
     def _parse_taxonomy_file(self, metadata_taxonomy_file, prefix):
         """Parse metadata file with taxonomic information for 16S rRNA genes.
