--- conflicted
+++ resolved
@@ -6,7 +6,7 @@
 
 import prettytable
 
-<<<<<<< HEAD
+
 import Config
 import Tools
 import MarkerCalculation
@@ -17,22 +17,9 @@
 from MetadataManager import MetadataManager
 from GenomeFilter import GenomeFilter
 from Exceptions import GenomeDatabaseError
-=======
-from gtdblite import Config
-from gtdblite.User import User
-from gtdblite.GenomeDatabaseConnection import GenomeDatabaseConnection
-from gtdblite import MarkerCalculation
-from gtdblite.GenomeManager import GenomeManager
-from gtdblite.GenomeListManager import GenomeListManager
-from gtdblite.MetadataManager import MetadataManager
-from gtdblite.GenomeManager import GenomeManager
-from gtdblite import Tools
-from gtdblite.GenomeFilter import GenomeFilter
-from gtdblite.Exceptions import GenomeDatabaseError
+from AlignedMarkerManager import AlignedMarkerManager
 
 from biolib.checksum import sha256
-from AlignedMarkerManager import AlignedMarkerManager
->>>>>>> 2e3ad135
 
 
 class GenomeDatabase(object):
@@ -406,7 +393,8 @@
                         "Unable to both modify and create genome lists at the same time.")
 
                 genome_list_mngr = GenomeListManager(cur, self.currentUser)
-                has_permission = genome_list_mngr.permissionToModify(modify_genome_list_id)
+                has_permission = genome_list_mngr.permissionToModify(
+                    modify_genome_list_id)
                 if has_permission is None:
                     raise GenomeDatabaseError(
                         "Unable to add genomes to list %s." % modify_genome_list_id)
@@ -439,22 +427,16 @@
                                                            genome_ids=genome_ids,
                                                            operation='add')
                 if not bSuccess:
-                    raise GenomeDatabaseError("Unable to add genomes to genome list.")
-
-            # all genomes were process successfully so move them into the GTDB directory structure
+                    raise GenomeDatabaseError(
+                        "Unable to add genomes to genome list.")
+
+            # all genomes were process successfully so move them into the GTDB
+            # directory structure
             self.logger.info("Moving files to GTDB directory structure.")
             genome_mngr.moveGenomes(genome_ids)
 
             self.conn.commit()
             self.logger.info('Done.')
-<<<<<<< HEAD
-        except GenomeDatabaseError as e:
-            self.ReportError(e.message)
-            return False
-
-        return True
-=======
-
             return True
         except GenomeDatabaseError as e:
             self.ReportError(e.message)
@@ -462,7 +444,6 @@
         except:
             self.conn.rollback()
             raise
->>>>>>> 2e3ad135
 
     def list_markers(self, cur=None, library=None):
         cur.execute("SELECT id_in_database FROM markers m " +
@@ -681,7 +662,8 @@
                         "ORDER BY genomes.id ASC", (tuple(genome_id_list),))
 
             # print table
-            header = ("genome_id", "name", "description", "owner", "data_added")
+            header = (
+                "genome_id", "name", "description", "owner", "data_added")
 
             rows = []
             for (_genome_id, name, description, owned_by_root, username, external_id, date_added) in cur:
@@ -1384,14 +1366,12 @@
 
             genome_list_mngr = GenomeListManager(cur, self.currentUser)
             genome_list_id = genome_list_mngr.addGenomeList(genome_id_list,
-                                                                      name,
-                                                                      description,
-                                                                      owner_id,
-                                                                      private)
+                                                            name,
+                                                            description,
+                                                            owner_id,
+                                                            private)
             if genome_list_id is False:
                 raise GenomeDatabaseError("Unable to create new genome list.")
-
-
 
             self.conn.commit()
 
@@ -1623,7 +1603,8 @@
 
             rows = []
             for (list_id, name, owned_by_root, username, genome_count) in cur:
-                rows.append((list_id, name, ("root" if owned_by_root else username), genome_count))
+                rows.append(
+                    (list_id, name, ("root" if owned_by_root else username), genome_count))
 
             self.PrintTable(header, rows)
 
